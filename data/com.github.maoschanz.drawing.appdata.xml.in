<?xml version="1.0" encoding="UTF-8"?>
<!-- Copyright 2018-2023 Romain F. T. -->
<component type="desktop">
  <id>com.github.maoschanz.drawing</id>
  <metadata_license>CC0-1.0</metadata_license>
  <project_license>GPL-3.0-or-later</project_license>
  <kudos>
    <kudo>HiDpiIcon</kudo>
    <kudo>ModernToolkit</kudo>
    <kudo>UserDocs</kudo>
  </kudos>
  <custom>
    <value key="Purism::form_factor">workstation</value>
    <value key="Purism::form_factor">mobile</value>
  </custom>
  <content_rating type="oars-1.1" />

  <name>Drawing</name>
  <!-- IMPORTANT: the summarized description of the application. -->
  <!-- https://gitlab.gnome.org/GNOME/Initiatives/-/wikis/App-Metadata -->
  <summary>Edit screenshots or memes</summary>
  <!--     123456789 123456789 123456789 12345 -->
  <description>
    <!-- IMPORTANT: complete description of the application (1/3) -->
    <p>
      This basic image editor can resize, crop, or rotate an image, apply simple
      filters, insert or censor text, and manipulate a selected portion of the
      picture (cut/copy/paste/drag/…)
    </p>
    <!-- IMPORTANT: complete description of the application (2/3) -->
    <p>
      And of course, you can draw! Using tools such as the pencil, the straight
      line, the curve tool, many shapes, several brushes, and their various
      colors and options.
    </p>
    <!-- IMPORTANT: complete description of the application (3/3) -->
    <p>Supported file types include PNG, JPEG and BMP.</p>
  </description>

  <releases>
<<<<<<< HEAD
    <!-- <release version="1.2.0" date="2022-09-03"> -->
    <release version="1.2.0" date="2022-08-21">
      <description>
        <p>
          Version 1.2.0 improves the transformation tools: their previews are
          now consistently applied when you change the active tool without
          clicking on "apply".
        </p>
        <p>
          The text tool is more intuitive to use, with distinct areas on the
          canvas to edit, move and insert the text.
        </p>
        <p>
          A former option of the paint bucket tool, which didn't belong there,
          has been improved and moved to the eraser tool.
        </p>
        <p>
          Transparency is henceforth correctly preserved when the "skew" tool
          expands the canvas with a solid color.
        </p>
        <p>
          You can now adjust the position of the canvas when you're cropping it.
        </p>
        <p>
          The option to use a color editor by default has been moved from the
          main window to the preferences window, and its bug has been fixed.
=======
    <release version="1.0.2" date="2023-02-25">
      <description>
        <!-- very generic release notes i use for ALL minor updates, please -->
        <!-- translate this one! -->
        <p>
          Version 1.0.2 features several minor bug fixes, and various new
          translations.
        </p>
        <p>
          Saving the image should be more reliable, especially when replacing
          the transparent pixels with a solid color. Pictures are now
          automatically reloaded from the disk after being saved.
        </p>
        <p>
          The user interface of the "select" tool changed, as well as the
          keyboard shortcuts to change tab.
        </p>
        <p>
          A small rendering issue when previewing a blur filter has also been
          fixed.
>>>>>>> d8edb273
        </p>
      </description>
    </release>

    <release version="1.0.1" date="2022-04-09">
      <description>
        <!-- very generic release notes i use for ALL minor updates, please -->
        <!-- translate this one! -->
        <p>
          Version 1.0.1 features several minor bug fixes, and various new
          translations.
        </p>
        <p>
          By popular demand, the "highlighter" tool is now enabled by default,
          and the message dialog to warn you about the release notes is less
          intrusive.
        </p>
        <p>
          The main improvement in this update is the zoom workflow: since the
          version 1.0.0 it's possible to zoom in very deep, but the process was
          very slow, and the view didn't stay well centered around the mouse
          pointer; and once at 2000%%, scrolling up or down, or left or right,
          was quite violent.
          These problems should all have disappeared in this new version!
        </p>
        <p>
          Incorrect command line parsing when using the app outside of a
          flatpak sandbox has also been fixed.
        </p>
        <p>
          For users on elementary OS, a small issue concerning window resizing
          has been mended too.
        </p>
      </description>
    </release>

    <release version="1.0.0" date="2022-03-26">
      <description>
        <p>
          Version 1.0.0 improves rendering performance, which is visible when
          editing large images with a poor CPU.
        </p>
        <p>
          You can now use the new "skew" tool, to tilt an image from a rectangle
          to a parallelogram. Such a deformation can be applied horizontally or
          vertically.
        </p>
        <p>
          You can select tools with keyboard accelerators (Alt+letter). This may
          not work yet with languages using a non-latin alphabet.
        </p>
        <p>
          Zooming very deep is now possible, and the rendering will be very
          crisp, even at 2000%%.
        </p>
        <p>
          Pressing "ctrl" will display the cursor coordinates in a tooltip. If
          you do it while using a tool, it may display additional data, for
          example the dimensions of the shape you're drawing!
        </p>
        <p>
          Pressing "shift", or "alt" when using a tool enables specific options,
          such as locking the direction for the "line" tool, or changing the
          filling style of a shape.
        </p>
        <p>
          Using the "scale" tool, you may optionally set the new size as a
          relative percentage rather than an absolute value in pixels.
        </p>
      </description>
    </release>
  </releases>

  <developer_name translatable="no">Romain F. T.</developer_name>
  <update_contact>rrroschan@gmail.com</update_contact>
  <url type="bugtracker">https://github.com/maoschanz/drawing/issues</url>
  <url type="homepage">https://maoschanz.github.io/drawing</url>
  <url type="donation">https://paypal.me/maoschannz</url>

  <screenshots>
    <screenshot type="default">
      <image type="source">
        https://raw.githubusercontent.com/maoschanz/drawing/master/docs/screenshots/1.0/gnome_menu.png
      </image>
      <!-- Caption of a screenshot, for appstores -->
      <caption>
        The window and its primary menu
      </caption>
    </screenshot>
    <screenshot>
      <image type="source">
        https://raw.githubusercontent.com/maoschanz/drawing/master/docs/screenshots/1.0/gnome_selection.png
      </image>
      <!-- Caption of a screenshot, for appstores -->
      <caption>
        The selection and the actions associated with it
      </caption>
    </screenshot>
    <screenshot>
      <image type="source">
        https://raw.githubusercontent.com/maoschanz/drawing/master/docs/screenshots/1.0/gnome_tools_preview.png
      </image>
      <!-- Caption of a screenshot, for appstores -->
      <caption>
        Zooming in various shapes
      </caption>
    </screenshot>
    <screenshot>
      <image type="source">
        https://raw.githubusercontent.com/maoschanz/drawing/master/docs/screenshots/1.0/gnome_new.png
      </image>
      <!-- Caption of a screenshot, for appstores -->
      <caption>
        The "new image" menu opened
      </caption>
    </screenshot>
  </screenshots>

  <translation type="gettext">drawing</translation>
  <launchable type="desktop-id">com.github.maoschanz.drawing.desktop</launchable>
  <provides>
    <binary>drawing</binary>
  </provides>
</component>
<|MERGE_RESOLUTION|>--- conflicted
+++ resolved
@@ -38,9 +38,7 @@
   </description>
 
   <releases>
-<<<<<<< HEAD
-    <!-- <release version="1.2.0" date="2022-09-03"> -->
-    <release version="1.2.0" date="2022-08-21">
+    <release version="1.2.0" date="2023-03-11">
       <description>
         <p>
           Version 1.2.0 improves the transformation tools: their previews are
@@ -65,7 +63,10 @@
         <p>
           The option to use a color editor by default has been moved from the
           main window to the preferences window, and its bug has been fixed.
-=======
+        </p>
+      </description>
+    </release>
+
     <release version="1.0.2" date="2023-02-25">
       <description>
         <!-- very generic release notes i use for ALL minor updates, please -->
@@ -86,7 +87,6 @@
         <p>
           A small rendering issue when previewing a blur filter has also been
           fixed.
->>>>>>> d8edb273
         </p>
       </description>
     </release>
