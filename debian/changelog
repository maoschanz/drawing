drawing (1.0.0) unstable; urgency=low

<<<<<<< HEAD
  * update several translations

 -- Romain F. T. <rrroschan@gmail.com>  Sat, 28 Aug 2021 13:12:00 +0100
=======
  * dynamically change the label of the "options" submenu in the menu-bar, to increase its discoverability
  * toggle the menubar with ctrl+f2

 -- Romain F. T. <rrroschan@gmail.com>  Sat, 26 Jun 2021 13:12:00 +0100
>>>>>>> e8bf410b

drawing (0.8.2) unstable; urgency=low

  * refactoring of the optionsbars (bottom panes) of the transform tools
  * add a "lock line direction" option to the line tool (#369)
  * fix shift+f10 action when using a selection tool on mobile
  * add an outline to the canvas (#299, #184)
  * fix the `-c` option when using Wayland (#377)
  * lock image proportions by default when scaling with the numerical inputs
  * fix an unexpected way the "crop" tool could expand the selection (#369)
  * preview correctly the areas created by a transform tool before applying a change (#396)
  * fix when the app starts with a transform tool, and this tool is immediately used and applied
  * compatibility with older distributions
  * update several translations

 -- Romain F. T. <rrroschan@gmail.com>  Sat, 26 Jun 2021 13:12:00 +0100

drawing (0.8.1) unstable; urgency=low

  * add an action "selection > define as current image" (#332)
  * fix how the canvas was ERASED if it was being cropped on one side but expanded on the other side
  * add an action "selection > expand image to fit [the size of the selection]" (#332)
  * add a several ways of censoring information as an option to the eraser tool
  * preference to select a theme variant (#360, #361, by @alexislozano)
  * add "nib direction" option to the calligraphic nib (#69, #116)
  * better pre-select the currently used font in the font chooser dialog (#359)
  * add optional outline to the pencil, line, and curve tools (#369)
  * better looking outline for the "insert text" tool
  * install files in /usr instead of /usr/local
  * update several translations

 -- Romain F. T. <rrroschan@gmail.com>  Sat, 12 Jun 2021 13:12:00 +0100

drawing (0.8.0) unstable; urgency=low

  * add a "replace with" option to the eraser tool
  * add color application mode support to the "shape" tool (#329)
  * persist the text background style (#340) and the shape filling style options
  * brush supporting pressure-sensitive input (#69, #116)
  * hairy brush supporting pressure-sensitive input (#69, #116)
  * airbrush supporting pressure-sensitive input (#69, #116)
  * calligraphic nib supporting pressure-sensitive input (#69, #116)
  * add an "increase constrast" filter (#308)
  *
  * new, richer, more readable bottom pane for the selection tool
  * deleting the selection can now leave something else than transparency #232
  * option to exclude the color left under the selection from the selection itself #232
  * fix unexpected "jumps" when unselecting a selection that was defined by an undo
  *
  * improve the fullscreen mode, with a way to toggle the tools list (#265, #189)
  * rewrite the UI for changing the color application mode (#329)
  * use an adequate layout on LXDE or LXQt
  * remove the cool but deprecated GNOME Shell app menu
  * rewrite the help manual to better force it down users' throat (#347)
  * force the release notes down users' throat (#347)
  *
  * improve flatpak CI (#319, Bilel Moussaoui)
  * update several translations

 -- Romain F. T. <rrroschan@gmail.com>  Sat, 24 Apr 2021 13:12:00 +0100

drawing (0.6.5) unstable; urgency=low

  * fix unexplained regression of bottom panes responsiveness
  * mitigation of the "very quick series of ctrl+b" bug
  * disable importing or opening an image using drag-and-drop with flatpak (it was broken)
  * fix printing (issue #20)
  * more pertinent movements of the view when holding and moving the middle-click
  * update several translations

 -- Romain F. T. <rrroschan@gmail.com>  Sat, 30 Jan 2021 13:12:00 +0100

drawing (0.6.4) unstable; urgency=low

  * add more keyboard shortcuts
  * slightly better "erase and replace" algo for the paint tool
  * better handle attempts to open webp images (#217)
  * better handle attempts to open incorrect file types
  * update help manual
  * remember the value of the antialiasing option
  * update several translations

 -- Romain F. T. <rrroschan@gmail.com>  Sat, 28 Nov 2020 13:12:00 +0100

drawing (0.6.3) unstable; urgency=low

  * use submenus for the "tools" menu in the menubar
  * fix arrows' heads when the line was semi-transparent
  * fix arrows' heads with specific angles (#286)
  * fix arrows' heads when the line had a square end
  * add option for double-ended arrows
  * add more options for dashed lines
  * update several translations
  * support for older distributions (pygobject < 3.30)

 -- Romain F. T. <rrroschan@gmail.com>  Sat, 31 Oct 2020 13:12:00 +0100

drawing (0.6.2) unstable; urgency=low

  * add keyboard shortcuts for increasing and decreasing the tool width (#242)
  * ensure all features are available with all layouts (e.g. "reload" with Cinnamon and eOS)
  * suggest to reload when the file has been saved without transparency
  * new 'copy to clipboard' action
  * new "paint over the entire image" option to the paint tool
  * fix Debian Buster (and PureOS Amber) support (#275)
  * add option for the 'highlighter' tool to highlight on dark background
  * update several translations

 -- Romain F. T. <rrroschan@gmail.com>  Sat, 17 Oct 2020 13:12:00 +0100

drawing (0.6.1) unstable; urgency=low

  * new 'save without transparency' action, that works with PNG
  * add 'initial color' as a replacement for transparent pixels
  * fix a bug in the 'rotate' tool that occured when the selection was flipped before being rotated
  * add the additional tool 'points', to help captioning
  * update the user help manual
  * update several translations

 -- Romain F. T. <rrroschan@gmail.com>  Sat, 03 Oct 2020 13:12:00 +0100

drawing (0.6.0) unstable; urgency=low

  * add specialized types of pencils (eraser, highlighter) as optional tools
  * replace the 'saturate' tool by a new 'filters' tool
  * add several types of blur to 'filters'
  * add color inversion, pixelization, partial transparency to 'filters'
  * the 'rotate' tool now handles horizontal or vertical flipping
  * the 'rotate' tool now supports any angle when rotating the selection
  * add "antialiasing" option to several tools
  * the tools producing shapes (circle, rectangle, polygon, …) are merged into a single 'shape' tool
  * "close shape" action for the 'shape' tool
  *
  * rectangle selection, freehand selection, and color selection, are now distinct tools
  * "close selection" action for the 'free selection' tool
  *
  * add "additional tools" section to the preferences window
  * remove the "windows" menu from the menubar
  * refactor bottom panes management to allow several tools to share the same pane
  * move the "color application mode" option to the colors menus/popovers
  * a fullscreen mode is now available
  * zoom in (or out) using the minimap, the touch gestures, the mouse wheel, or keyboard shortcuts
  * fix how the canvas is displayed on HiDPI screens
  * warn the user when they try to save despite the current operation not being applied
  *
  * rewrite the user help manual
  * update several translations

 -- Romain F. T. <rrroschan@gmail.com>  Sun, 20 Sep 2020 13:12:00 +0100
<|MERGE_RESOLUTION|>--- conflicted
+++ resolved
@@ -1,15 +1,11 @@
 drawing (1.0.0) unstable; urgency=low
 
-<<<<<<< HEAD
+  * dynamically change the label of the "options" submenu in the menu-bar, to increase its discoverability
+  * toggle the menubar with ctrl+f2
+  *
   * update several translations
 
  -- Romain F. T. <rrroschan@gmail.com>  Sat, 28 Aug 2021 13:12:00 +0100
-=======
-  * dynamically change the label of the "options" submenu in the menu-bar, to increase its discoverability
-  * toggle the menubar with ctrl+f2
-
- -- Romain F. T. <rrroschan@gmail.com>  Sat, 26 Jun 2021 13:12:00 +0100
->>>>>>> e8bf410b
 
 drawing (0.8.2) unstable; urgency=low
 
