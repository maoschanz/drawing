--- conflicted
+++ resolved
@@ -17,7 +17,6 @@
   <p>The most recent versions are listed first.</p>
 
   <section>
-<<<<<<< HEAD
     <title>Version 1.2.0</title>
     <p>
       The <link xref="tools_transform">transformation tools</link> now
@@ -43,7 +42,10 @@
       The option to use a color editor by default has been moved from the
       main window to <link xref="preferences">the preferences window</link>, and
       its bug has been fixed.
-=======
+    </p>
+  </section>
+
+  <section>
     <title>Version 1.0.2</title>
 
     <p>
@@ -57,7 +59,6 @@
     </p>
     <p>
       A small rendering issue when previewing a blur filter has also been fixed.
->>>>>>> d8edb273
     </p>
   </section>
 
