
project(
	'drawing',
<<<<<<< HEAD
	version: '1.99.0-dev',
=======
	version: '1.2.0-dev',
>>>>>>> a1276f78
	meson_version: '>= 0.50',
)
app_uuid = 'com.github.maoschanz.drawing'

# Dependencies #################################################################

# TODO the proper way to check python3 libs dependencies is this:
# https://mesonbuild.com/Python-module.html#dependency but the doc is quite bad
# so i've no idea how to make it work

################################################################################

# Will be used in po and data
if get_option('enable-translations-and-appdata')
	i18n = import('i18n')
endif

# Will be used in help and src
gnome = import('gnome')

subdir('data')
subdir('src')
subdir('po')
subdir('help')

meson.add_install_script('build-aux/meson/postinstall.py')

################################################################################<|MERGE_RESOLUTION|>--- conflicted
+++ resolved
@@ -1,11 +1,7 @@
 
 project(
 	'drawing',
-<<<<<<< HEAD
 	version: '1.99.0-dev',
-=======
-	version: '1.2.0-dev',
->>>>>>> a1276f78
 	meson_version: '>= 0.50',
 )
 app_uuid = 'com.github.maoschanz.drawing'
