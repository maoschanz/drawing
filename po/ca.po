# Catalan translations for drawing package.
# Copyright (C) 2021 THE drawing'S COPYRIGHT HOLDER
# This file is distributed under the same license as the drawing package.
# Jordi Mas i Hernàndez <jmas@softcatala.org>, 2021, 2022
#
msgid ""
msgstr ""
"Project-Id-Version: drawing\n"
"Report-Msgid-Bugs-To: github.com/maoschanz/drawing/issues/new/choose\n"
<<<<<<< HEAD
"POT-Creation-Date: 2023-02-21 23:31+0100\n"
=======
"POT-Creation-Date: 2023-02-23 21:07+0100\n"
>>>>>>> d8edb273
"PO-Revision-Date: 2021-09-24 06:29+0200\n"
"Last-Translator: Jordi Mas i Hernàndez <jmas@softcatala.org>\n"
"Language-Team: Catalan <ca@dodds.net>\n"
"Language: ca\n"
"MIME-Version: 1.0\n"
"Content-Type: text/plain; charset=UTF-8\n"
"Content-Transfer-Encoding: 8bit\n"

#: data/com.github.maoschanz.drawing.desktop.in
#: data/com.github.maoschanz.drawing.appdata.xml.in src/deco_manager.py
#: src/main.py
msgid "Drawing"
msgstr "Dibuix"

#: data/com.github.maoschanz.drawing.desktop.in
msgid "Simple drawing utility"
msgstr "Utilitat de dibuix simple"

#. This is a list of keywords, you can add any keyword that would be useful to
#. find the app in your language. "Paint" should stay listed in its untranslated
#. version too, so people looking for a MS Paint equivalent will find the app.
#. Don't forget the semicolons.
#: data/com.github.maoschanz.drawing.desktop.in
msgid "Paint;Sketch;Pencil;"
msgstr "Paint;Pintura;Esbós;Pinzell;"

#: data/com.github.maoschanz.drawing.desktop.in src/ui/app-menus.ui
#: src/ui/shortcuts.ui src/ui/win-menus.ui src/window.py
msgid "New Window"
msgstr "Finestra nova"

#: data/com.github.maoschanz.drawing.desktop.in src/ui/app-menus.ui
#: src/ui/headerbar.ui src/ui/headerbar-eos.ui src/ui/toolbar.ui
#: src/ui/toolbar-symbolic.ui src/ui/window.ui src/ui/win-menus.ui
msgid "New Image"
msgstr "Imatge nova"

#: data/com.github.maoschanz.drawing.desktop.in
msgid "Edit Image in Clipboard"
msgstr "Edita la imatge al porta-retalls"

#. IMPORTANT: the summarized description of the application.
#. https://gitlab.gnome.org/GNOME/Initiatives/-/wikis/App-Metadata
#: data/com.github.maoschanz.drawing.appdata.xml.in
msgid "Edit screenshots or memes"
msgstr "Editeu captures de pantalla o mems"

#. IMPORTANT: complete description of the application (1/3)
#: data/com.github.maoschanz.drawing.appdata.xml.in
msgid ""
"This basic image editor can resize, crop, or rotate an image, apply simple "
"filters, insert or censor text, and manipulate a selected portion of the "
"picture (cut/copy/paste/drag/…)"
msgstr ""
"Aquest editor bàsic d'imatges pot redimensionar, escapçar o girar una "
"imatge, aplicar filtres simples, inserir o censurar text, i manipular una "
"part seleccionada de la imatge (retallar, copiar, enganxar, arrossegar…)"

#. IMPORTANT: complete description of the application (2/3)
#: data/com.github.maoschanz.drawing.appdata.xml.in
msgid ""
"And of course, you can draw! Using tools such as the pencil, the straight "
"line, the curve tool, many shapes, several brushes, and their various colors "
"and options."
msgstr ""
"I, per descomptat, podeu dibuixar! Usant eines com el llapis, la línia "
"recta, l'eina de corba, moltes formes, diversos pinzells, colors i opcions."

#. IMPORTANT: complete description of the application (3/3)
#: data/com.github.maoschanz.drawing.appdata.xml.in
msgid "Supported file types include PNG, JPEG and BMP."
msgstr "Els tipus de fitxers compatibles inclouen PNG, JPEG i BMP."

#: data/com.github.maoschanz.drawing.appdata.xml.in
msgid ""
"Version 1.2.0 improves the transformation tools: their previews are now "
"consistently applied when you change the active tool without clicking on "
"\"apply\"."
msgstr ""

#: data/com.github.maoschanz.drawing.appdata.xml.in
msgid ""
"The text tool is more intuitive to use, with distinct areas on the canvas to "
"edit, move and insert the text."
msgstr ""

#: data/com.github.maoschanz.drawing.appdata.xml.in
msgid ""
"A former option of the paint bucket tool, which didn't belong there, has "
"been improved and moved to the eraser tool."
msgstr ""

#: data/com.github.maoschanz.drawing.appdata.xml.in
msgid ""
"Transparency is henceforth correctly preserved when the \"skew\" tool "
"expands the canvas with a solid color."
msgstr ""

#: data/com.github.maoschanz.drawing.appdata.xml.in
msgid "You can now adjust the position of the canvas when you're cropping it."
msgstr ""

#: data/com.github.maoschanz.drawing.appdata.xml.in
msgid ""
"The option to use a color editor by default has been moved from the main "
"window to the preferences window, and its bug has been fixed."
msgstr ""

#. very generic release notes i use for ALL minor updates, please
#. translate this one!
#: data/com.github.maoschanz.drawing.appdata.xml.in
msgid ""
"Version 1.0.2 features several minor bug fixes, and various new translations."
msgstr ""
"La versió 1.0.2 presenta diverses correccions d'errors menors i diverses "
"traduccions noves."

#: data/com.github.maoschanz.drawing.appdata.xml.in
msgid ""
"Saving the image should be more reliable, especially when replacing the "
"transparent pixels with a solid color. Pictures are now automatically "
"reloaded from the disk after being saved."
msgstr ""

#: data/com.github.maoschanz.drawing.appdata.xml.in
msgid ""
"The user interface of the \"select\" tool changed, as well as the keyboard "
"shortcuts to change tab."
msgstr ""

#: data/com.github.maoschanz.drawing.appdata.xml.in
msgid ""
"A small rendering issue when previewing a blur filter has also been fixed."
msgstr ""

#. very generic release notes i use for ALL minor updates, please
#. translate this one!
#: data/com.github.maoschanz.drawing.appdata.xml.in
msgid ""
"Version 1.0.1 features several minor bug fixes, and various new translations."
msgstr ""
"La versió 1.0.1 presenta diverses correccions d'errors menors i diverses "
"traduccions noves."

#: data/com.github.maoschanz.drawing.appdata.xml.in
msgid ""
"By popular demand, the \"highlighter\" tool is now enabled by default, and "
"the message dialog to warn you about the release notes is less intrusive."
msgstr ""
"Per la demanda popular, l'eina «marcador» ara està habilitada per defecte, i "
"el diàleg de missatges per a advertir-vos sobre les novetats de les noves "
"versions és menys intrusiu."

#: data/com.github.maoschanz.drawing.appdata.xml.in
msgid ""
"The main improvement in this update is the zoom workflow: since the version "
"1.0.0 it's possible to zoom in very deep, but the process was very slow, and "
"the view didn't stay well centered around the mouse pointer; and once at "
"2000%%, scrolling up or down, or left or right, was quite violent. These "
"problems should all have disappeared in this new version!"
msgstr ""
"La millora principal d'aquesta actualització és el flux de treball de zoom: "
"des de la versió 1.0.0 és possible fer ampliacions molt profundes, però el "
"procés era molt lent, i la vista no es mantenia ben centrada al voltant del "
"punter del ratolí; i un cop al 2000%, desplaçar-se amunt o avall, o esquerra "
"o dreta, era molt difícil. Tots aquests problemes haurien d'haver "
"desaparegut en aquesta nova versió!"

#: data/com.github.maoschanz.drawing.appdata.xml.in
msgid ""
"Incorrect command line parsing when using the app outside of a flatpak "
"sandbox has also been fixed."
msgstr ""
"L'anàlisi de la línia d'ordres és incorrecte quan s'utilitza l'aplicació "
"fora d'un entorn de proves flatpak també s'ha esmenat."

#: data/com.github.maoschanz.drawing.appdata.xml.in
msgid ""
"For users on elementary OS, a small issue concerning window resizing has "
"been mended too."
msgstr ""
"Per als usuaris del sistema operatiu elementary, també s'ha esmenat un petit "
"problema relatiu al redimensionament de finestres."

#: data/com.github.maoschanz.drawing.appdata.xml.in
msgid ""
"Version 1.0.0 improves rendering performance, which is visible when editing "
"large images with a poor CPU."
msgstr ""
"La versió 1.0.0 millora el rendiment de la representació, que és visible "
"quan s'editen imatges grans amb una CPU modesta."

#: data/com.github.maoschanz.drawing.appdata.xml.in
msgid ""
"You can now use the new \"skew\" tool, to tilt an image from a rectangle to "
"a parallelogram. Such a deformation can be applied horizontally or "
"vertically."
msgstr ""
"Ara podeu utilitzar la nova eina «Inclinar», per a inclinar una imatge des "
"d'un rectangle a un paral·lelogram. Aquesta deformació es pot aplicar "
"horitzontalment o verticalment."

#: data/com.github.maoschanz.drawing.appdata.xml.in
msgid ""
"You can select tools with keyboard accelerators (Alt+letter). This may not "
"work yet with languages using a non-latin alphabet."
msgstr ""

#: data/com.github.maoschanz.drawing.appdata.xml.in
msgid ""
"Zooming very deep is now possible, and the rendering will be very crisp, "
"even at 2000%%."
msgstr ""
"Ara és possible fer un zoom molt profund, i la representació serà molt "
"precisa, fins i tot en un 2000%."

#: data/com.github.maoschanz.drawing.appdata.xml.in
msgid ""
"Pressing \"ctrl\" will display the cursor coordinates in a tooltip. If you "
"do it while using a tool, it may display additional data, for example the "
"dimensions of the shape you're drawing!"
msgstr ""
"En prémer «ctrl» es mostraran les coordenades del cursor en un indicador de "
"funció. Si ho feu mentre utilitzeu una eina, es poden mostrar dades "
"addicionals, per exemple les dimensions de la forma que esteu dibuixant!"

#: data/com.github.maoschanz.drawing.appdata.xml.in
msgid ""
"Pressing \"shift\", or \"alt\" when using a tool enables specific options, "
"such as locking the direction for the \"line\" tool, or changing the filling "
"style of a shape."
msgstr ""

#: data/com.github.maoschanz.drawing.appdata.xml.in
msgid ""
"Using the \"scale\" tool, you may optionally set the new size as a relative "
"percentage rather than an absolute value in pixels."
msgstr ""
"Utilitzant l'eina «Escalar», podeu establir opcionalment la mida nova com a "
"percentatge relatiu en lloc d'un valor absolut en píxels."

#. Caption of a screenshot, for appstores
#: data/com.github.maoschanz.drawing.appdata.xml.in
msgid "The window and its primary menu"
msgstr "La finestra i el seu menú principal"

#. Caption of a screenshot, for appstores
#: data/com.github.maoschanz.drawing.appdata.xml.in
msgid "The selection and the actions associated with it"
msgstr "La selecció i les accions associades"

#. Caption of a screenshot, for appstores
#: data/com.github.maoschanz.drawing.appdata.xml.in
msgid "Zooming in various shapes"
msgstr "Amplia en formes diverses"

#. Caption of a screenshot, for appstores
#: data/com.github.maoschanz.drawing.appdata.xml.in
msgid "The \"new image\" menu opened"
msgstr "S'ha obert el menú «nova imatge»"

#: src/ui/app-menus.ui
msgid "File"
msgstr "Fitxer"

#: src/ui/app-menus.ui src/ui/toolbar.ui src/ui/toolbar-symbolic.ui
#: src/ui/win-menus.ui
msgid "Open an image"
msgstr "Obre una imatge"

#: src/ui/app-menus.ui src/ui/shortcuts.ui src/ui/win-menus.ui
msgid "New Blank Image"
msgstr "Imatge en blanc nova"

#: src/ui/app-menus.ui src/ui/win-menus.ui src/new_image_dialog.py
msgid "New Image With Custom Size"
msgstr "Imatge nova amb mida personalitzada"

#: src/ui/app-menus.ui src/ui/shortcuts.ui src/ui/win-menus.ui
msgid "New Image From Selection"
msgstr "Imatge nova des de la selecció"

#: src/ui/app-menus.ui src/ui/shortcuts.ui src/ui/win-menus.ui
msgid "New Image From Clipboard"
msgstr "Imatge nova des del porta-retalls"

#: src/ui/app-menus.ui src/ui/win-menus.ui
msgid "Reload file"
msgstr "Torna a carregar el fitxer"

#: src/ui/app-menus.ui src/ui/win-menus.ui src/properties.py
msgid "Image properties"
msgstr "Propietats de la imatge"

#: src/ui/app-menus.ui src/ui/shortcuts.ui
msgid "Reset canvas"
msgstr "Reinicia el llenç"

#: src/ui/app-menus.ui src/ui/headerbar.ui src/ui/headerbar-eos.ui
#: src/ui/shortcuts.ui src/ui/toolbar.ui src/ui/toolbar-symbolic.ui
#: src/saving_manager.py
msgid "Save"
msgstr "Desa"

#: src/ui/app-menus.ui src/ui/win-menus.ui
msgid "Save without transparency"
msgstr "Desa sense transparència"

#. This "feature" is only visible on April Fools' day, and it
#. will just rickroll the user.
#: src/ui/app-menus.ui src/ui/win-menus.ui
msgid "Prepare as NFT…"
msgstr "Prepara com a NFT…"

#: src/ui/app-menus.ui src/ui/headerbar-eos.ui src/ui/win-menus.ui
#: src/saving_manager.py
msgid "Save as…"
msgstr "Anomena i desa…"

#: src/ui/app-menus.ui src/ui/selection-manager.ui src/ui/win-menus.ui
#: src/optionsbars/selection/optionsbar-selection.ui src/tools/ui/selection.ui
msgid "Export as…"
msgstr "Exporta com a…"

#: src/ui/app-menus.ui src/ui/shortcuts.ui src/ui/toolbar.ui
#: src/ui/toolbar-symbolic.ui src/ui/win-menus.ui
msgid "Copy to clipboard"
msgstr "Copia al porta-retalls"

#: src/ui/app-menus.ui src/ui/toolbar.ui src/ui/toolbar-symbolic.ui
#: src/ui/win-menus.ui
msgid "Print"
msgstr "Imprimeix"

#: src/ui/app-menus.ui
msgid "Close Image"
msgstr "Tanca la imatge"

#: src/ui/app-menus.ui
msgid "Close Window"
msgstr "Tanca la finestra"

#: src/ui/app-menus.ui src/ui/shortcuts.ui
msgid "Quit all windows"
msgstr "Surt de totes les finestres"

#: src/ui/app-menus.ui
msgid "Edit"
msgstr "Edita"

#: src/ui/app-menus.ui src/ui/headerbar.ui src/ui/headerbar-eos.ui
#: src/ui/shortcuts.ui src/ui/toolbar.ui src/ui/toolbar-symbolic.ui
#: src/deco_manager.py
msgid "Undo"
msgstr "Desfés"

#: src/ui/app-menus.ui src/ui/headerbar.ui src/ui/headerbar-eos.ui
#: src/ui/shortcuts.ui src/ui/toolbar.ui src/ui/toolbar-symbolic.ui
#: src/deco_manager.py
msgid "Redo"
msgstr "Refés"

#: src/ui/app-menus.ui
msgid "Rebuild from history"
msgstr "Reconstrueix des de l'historial"

#: src/ui/app-menus.ui src/ui/selection-manager.ui src/ui/shortcuts.ui
#: src/optionsbars/selection/optionsbar-selection.ui src/tools/ui/selection.ui
msgid "Select all"
msgstr "Selecciona-ho tot"

#: src/ui/app-menus.ui src/ui/selection-manager.ui src/ui/shortcuts.ui
#: src/optionsbars/selection/optionsbar-selection.ui src/tools/ui/selection.ui
msgid "Cut"
msgstr "Retalla"

#: src/ui/app-menus.ui src/ui/selection-manager.ui src/ui/shortcuts.ui
#: src/optionsbars/selection/optionsbar-selection.ui src/tools/ui/selection.ui
msgid "Copy"
msgstr "Copia"

#: src/ui/app-menus.ui src/ui/selection-manager.ui
#: src/optionsbars/selection/optionsbar-selection.ui src/tools/ui/selection.ui
msgid "Delete"
msgstr "Suprimeix"

#: src/ui/app-menus.ui src/ui/selection-manager.ui src/ui/shortcuts.ui
#: src/ui/toolbar.ui src/ui/toolbar-symbolic.ui
#: src/optionsbars/selection/optionsbar-selection.ui
msgid "Paste"
msgstr "Enganxa"

#: src/ui/app-menus.ui src/ui/selection-manager.ui src/ui/toolbar.ui
#: src/ui/toolbar-symbolic.ui src/window.py
#: src/optionsbars/selection/optionsbar-selection.ui
msgid "Import"
msgstr "Importa"

#: src/ui/app-menus.ui src/ui/preferences.ui src/ui/win-menus.ui
#: src/preferences.py
msgid "Preferences"
msgstr "Preferències"

#: src/ui/app-menus.ui
msgid "View"
msgstr "Visualitza"

#: src/ui/app-menus.ui src/optionsbars/classic/optionsbar-classic.ui
<<<<<<< HEAD
#: src/optionsbars/selection/optionsbar-selection.ui
=======
#: src/optionsbars/selection/optionsbar-selection.ui src/tools/ui/tool-text.ui
>>>>>>> d8edb273
msgid "Preview"
msgstr "Vista prèvia"

#: src/ui/app-menus.ui src/ui/shortcuts.ui src/preferences.py
msgid "Zoom"
msgstr "Zoom"

#: src/ui/app-menus.ui src/ui/minimap.ui src/ui/shortcuts.ui
msgid "Optimal Zoom"
msgstr "Zoom òptim"

#: src/ui/app-menus.ui src/ui/minimap.ui src/ui/shortcuts.ui src/ui/toolbar.ui
#: src/ui/toolbar-symbolic.ui src/optionsbars/transform/optionsbar-crop.ui
#: src/optionsbars/transform/optionsbar-scale.ui
#: src/optionsbars/transform/optionsbar-skew.ui
msgid "Zoom Out"
msgstr "Redueix"

#: src/ui/app-menus.ui src/ui/shortcuts.ui src/ui/toolbar.ui
#: src/ui/toolbar-symbolic.ui src/optionsbars/transform/optionsbar-crop.ui
#: src/optionsbars/transform/optionsbar-scale.ui
#: src/optionsbars/transform/optionsbar-skew.ui
msgid "Original Zoom"
msgstr "Zoom original"

#: src/ui/app-menus.ui src/ui/minimap.ui src/ui/shortcuts.ui src/ui/toolbar.ui
#: src/ui/toolbar-symbolic.ui src/optionsbars/transform/optionsbar-crop.ui
#: src/optionsbars/transform/optionsbar-scale.ui
#: src/optionsbars/transform/optionsbar-skew.ui
msgid "Zoom In"
msgstr "Apropa"

#. Context: this submenu is about moving the view to the
#. left/right/top/bottom
#: src/ui/app-menus.ui
msgid "Position"
msgstr "Posició"

#: src/ui/app-menus.ui src/ui/shortcuts.ui
msgid "Go Left"
msgstr "Ves a l'esquerra"

#: src/ui/app-menus.ui src/ui/shortcuts.ui
msgid "Go Up"
msgstr "Ves amunt"

#: src/ui/app-menus.ui src/ui/shortcuts.ui
msgid "Go Down"
msgstr "Ves avall"

#: src/ui/app-menus.ui src/ui/shortcuts.ui
msgid "Go Right"
msgstr "Ves a la dreta"

#. Context: this action scrolls to the left end of the
#. canvas. The "go left" action only goes a few centimeters
#. to the left, but this one goes all the way left.
#: src/ui/app-menus.ui src/ui/shortcuts.ui
#, fuzzy
msgid "Go to the left end"
msgstr "Ves a la part superior"

#. Context: this action scrolls to the top of the canvas
#. The "go up" action only goes a few centimeters up, but
#. this one goes all the way to the top.
#: src/ui/app-menus.ui src/ui/shortcuts.ui
msgid "Go to the top"
msgstr "Ves a la part superior"

#. Context: this action scrolls to the bottom of the canvas
#. The "go down" action only goes a few centimeters down,
#. but this one goes all the way to the bottom.
#: src/ui/app-menus.ui src/ui/shortcuts.ui
msgid "Go to the bottom"
msgstr "Ves a la part inferior"

#. Context: this action scrolls to the right end of the
#. canvas. The "go right" action only goes a few centimeters
#. to the right, but this one goes all the way right.
#: src/ui/app-menus.ui src/ui/shortcuts.ui
#, fuzzy
msgid "Go to the right end"
msgstr "Ves a la part superior"

#: src/ui/app-menus.ui src/ui/shortcuts.ui
msgid "Tab at the left"
msgstr "Pestanya a l'esquerra"

#: src/ui/app-menus.ui src/ui/shortcuts.ui
msgid "Tab at the right"
msgstr "Pestanya a la dreta"

#: src/ui/app-menus.ui
msgid "Refresh"
msgstr "Actualitza"

#. Label shown only in developer mode
#: src/ui/app-menus.ui
msgid "Track framerate"
msgstr "Monitora la velocitat dels fotogrames"

#: src/ui/app-menus.ui
msgid "Dark theme variant"
msgstr "Variant del tema fosc"

#: src/ui/app-menus.ui
msgid "Show the menu-bar"
msgstr "Mostra la barra de menús"

#: src/ui/app-menus.ui
msgid "Hide toolbars"
msgstr "Amaga les barres d'eines"

#: src/ui/app-menus.ui src/ui/shortcuts.ui src/ui/win-menus.ui
msgid "Fullscreen"
msgstr "Pantalla completa"

#: src/ui/app-menus.ui src/ui/shortcuts.ui src/preferences.py
msgid "Colors"
msgstr "Colors"

#: src/ui/app-menus.ui
msgid "Edit Main Color…"
msgstr "Edita el color principal…"

#: src/ui/app-menus.ui
msgid "Edit Secondary Color…"
msgstr "Edita el color secundari…"

#: src/ui/app-menus.ui src/ui/shortcuts.ui
#: src/optionsbars/classic/optionsbar-classic.ui
msgid "Exchange colors"
msgstr "Intercanvia els colors"

#: src/ui/app-menus.ui
msgid "Color application mode"
msgstr "Mode d'aplicació de color"

#: src/ui/app-menus.ui src/optionsbars/classic/optionsbar_color_popover.py
#: src/optionsbars/classic/optionsbar-color-popover.ui
msgid "Normal"
msgstr "Normal"

#. Context: possible ways to apply the color to the canvas
#: src/ui/app-menus.ui src/optionsbars/classic/optionsbar_color_popover.py
#: src/optionsbars/classic/optionsbar-operator-menus.ui
msgid "Highlight"
msgstr "Ressalta"

#. Context: a possible way to highlight text
#: src/ui/app-menus.ui src/optionsbars/classic/optionsbar-operator-menus.ui
#: src/tools/ui/tool-highlight.ui src/tools/classic_tools/tool_highlight.py
msgid "Dark text on light background"
msgstr "Text fosc sobre fons clar"

#. Context: a possible way to highlight text
#: src/ui/app-menus.ui src/optionsbars/classic/optionsbar-operator-menus.ui
#: src/tools/ui/tool-highlight.ui src/tools/classic_tools/tool_highlight.py
msgid "Light text on dark background"
msgstr "Text clar sobre fons fosc"

#. Context: possible ways to apply the color to the canvas, using
#. only some specific dimension(s) of the selected color in its
#. hue-saturation-luminosity (HSL) representation
#: src/ui/app-menus.ui src/optionsbars/classic/optionsbar_color_popover.py
#: src/optionsbars/classic/optionsbar-operator-menus.ui
msgid "HSL modes"
msgstr "Modes HSL"

#. Context: a possible way to apply the color to the canvas
#: src/ui/app-menus.ui src/optionsbars/classic/optionsbar_color_popover.py
#: src/optionsbars/classic/optionsbar-operator-menus.ui
msgid "Hue only"
msgstr "Només el to"

#. Context: a possible way to apply the color to the canvas
#: src/ui/app-menus.ui src/optionsbars/classic/optionsbar_color_popover.py
#: src/optionsbars/classic/optionsbar-operator-menus.ui
msgid "Saturation only"
msgstr "Només saturació"

#. Context: a possible way to apply the color to the canvas
#: src/ui/app-menus.ui src/optionsbars/classic/optionsbar_color_popover.py
#: src/optionsbars/classic/optionsbar-operator-menus.ui
msgid "Hue and saturation"
msgstr "To i saturació"

#. Context: a possible way to apply the color to the canvas
#: src/ui/app-menus.ui src/optionsbars/classic/optionsbar_color_popover.py
#: src/optionsbars/classic/optionsbar-operator-menus.ui
msgid "Luminosity only"
msgstr "Només lluminositat"

#. Context: possible ways to apply the color to the canvas
#: src/ui/app-menus.ui src/optionsbars/classic/optionsbar_color_popover.py
#: src/optionsbars/classic/optionsbar-operator-menus.ui
msgid "Other modes"
msgstr "Altres modes"

#. Context: a possible way to apply the color to the canvas
#: src/ui/app-menus.ui src/optionsbars/classic/optionsbar_color_popover.py
#: src/optionsbars/classic/optionsbar-operator-menus.ui
msgid "Raw source color"
msgstr "Color de la font Raw"

#. Context: a possible way to apply the color to the canvas
#: src/ui/app-menus.ui src/optionsbars/classic/optionsbar_color_popover.py
#: src/optionsbars/classic/optionsbar-operator-menus.ui
msgid "Difference"
msgstr "Diferència"

#: src/ui/app-menus.ui
msgid "Don't use the colors but…"
msgstr "No utilitzis els colors però…"

#: src/ui/app-menus.ui src/optionsbars/classic/optionsbar_color_popover.py
#: src/optionsbars/classic/optionsbar-color-popover.ui
msgid "Erase"
msgstr "Esborra"

#: src/ui/app-menus.ui src/ui/preferences.ui src/ui/shortcuts.ui
msgid "Tools"
msgstr "Eines"

#: src/ui/app-menus.ui
msgid "Previous tool"
msgstr "Eina anterior"

#: src/ui/app-menus.ui
msgid "Active tool"
msgstr "Eina activa"

#: src/ui/app-menus.ui src/ui/shortcuts.ui src/ui/win-menus.ui
#: src/preferences.py
msgid "Show tools names"
msgstr "Mostra els noms de les eines"

#: src/ui/app-menus.ui src/ui/shortcuts.ui
msgid "Bigger width"
msgstr "Amplada més gran"

#: src/ui/app-menus.ui src/ui/shortcuts.ui
msgid "Smaller width"
msgstr "Amplada més petita"

#: src/ui/app-menus.ui
msgid "Troubleshoot selection"
msgstr "Soluciona la selecció"

#: src/ui/app-menus.ui
#: src/optionsbars/transform/abstract-optionsbar-transform.ui
msgid "Cancel transformation"
msgstr "Cancel·la la transformació"

#: src/ui/app-menus.ui
#: src/optionsbars/transform/abstract-optionsbar-transform.ui
msgid "Apply transformation"
msgstr "Aplica la transformació"

#: src/ui/app-menus.ui
msgid "Options"
msgstr "Opcions"

#: src/ui/app-menus.ui src/ui/shortcuts.ui src/ui/win-menus.ui
msgid "Help"
msgstr "Ajuda"

#: src/ui/app-menus.ui src/ui/shortcuts.ui src/ui/win-menus.ui
msgid "Shortcuts"
msgstr "Dreceres"

#: src/ui/app-menus.ui src/ui/window.ui src/window.py
msgid "Report a bug"
msgstr "Informa d'un error"

#. Context: open the index of all help pages
#: src/ui/app-menus.ui
msgid "Index"
msgstr "Índex"

#. Context: submenu listing individual help pages
#: src/ui/app-menus.ui
msgid "Individual pages"
msgstr "Pàgines individuals"

#. Context: open the help page about general use of the app
#: src/ui/app-menus.ui
msgid "Basic help"
msgstr "Ajuda bàsica"

#: src/ui/app-menus.ui src/ui/minimap.ui
msgid "Help about zooming"
msgstr "Ajuda sobre el zoom"

#: src/ui/app-menus.ui
msgid "Help about the full-screen mode"
msgstr "Ajuda sobre el mode de pantalla completa"

#: src/ui/app-menus.ui
msgid "Help about classic tools"
msgstr "Ajuda sobre les eines clàssiques"

#: src/ui/app-menus.ui src/optionsbars/classic/optionsbar-color-popover.ui
msgid "Help about colors"
msgstr "Ajuda sobre els colors"

#. Context: open the help page about transformation tools (crop,
#. scale, rotate, filters, ...
#: src/ui/app-menus.ui
#: src/optionsbars/transform/abstract-optionsbar-transform.ui
msgid "Help about transformation tools"
msgstr "Ajuda sobre les eines de transformació"

#: src/ui/app-menus.ui src/optionsbars/selection/optionsbar-selection.ui
msgid "Help about selection"
msgstr "Ajuda sobre la selecció"

#: src/ui/app-menus.ui
msgid "What's new"
msgstr "Novetats"

#: src/ui/app-menus.ui src/ui/win-menus.ui
msgid "About Drawing"
msgstr "Quant al Dibuix"

#: src/ui/headerbar.ui src/ui/headerbar-eos.ui src/ui/toolbar.ui
#: src/ui/toolbar-symbolic.ui src/window.py
msgid "Open"
msgstr "Obre"

#: src/ui/headerbar-eos.ui
msgid "Share the image"
msgstr "Comparteix la imatge"

#: src/ui/image.ui
msgid "The image changed on the disk, do you want to reload it?"
msgstr "La imatge ha canviat al disc, voleu tornar a carregar-la?"

#: src/ui/image.ui
msgid "Reload"
msgstr "Torna a carregar"

#: src/ui/minimap.ui
msgid "100%"
msgstr "100%"

#: src/ui/minimap.ui src/ui/shortcuts.ui
msgid "Maximum zoom"
msgstr "Zoom màxim"

#: src/ui/new-image-dialog.ui src/ui/properties.ui
#: src/optionsbars/transform/optionsbar-crop.ui
#: src/optionsbars/transform/optionsbar-scale.ui
msgid "Width"
msgstr "Amplada"

#: src/ui/new-image-dialog.ui src/ui/properties.ui
#: src/optionsbars/transform/optionsbar-crop.ui
#: src/optionsbars/transform/optionsbar-scale.ui
msgid "Height"
msgstr "Alçada"

#: src/ui/new-image-dialog.ui
msgid "Color"
msgstr "Color"

#: src/ui/new-image-dialog.ui
msgid "Use these settings by default"
msgstr "Utilitza aquests paràmetres per defecte"

#: src/ui/preferences.ui
msgid "Images"
msgstr "Imatges"

#: src/ui/preferences.ui
msgid "Window"
msgstr "Finestra"

#. To translators: it's a measure unit, it appears in tooltips over
#. numerical inputs
#: src/ui/properties.ui src/utilities/utilities_units.py
msgid "pixels"
msgstr "píxels"

#: src/ui/properties.ui
msgid "centimeters"
msgstr "centímetres"

#: src/ui/properties.ui
msgid "inches"
msgstr "polzades"

#: src/ui/selection-manager.ui
#: src/optionsbars/selection/optionsbar-selection.ui src/tools/ui/selection.ui
msgid "Close selection"
msgstr "Tanca la selecció"

#: src/ui/selection-manager.ui src/ui/shortcuts.ui
#: src/optionsbars/selection/optionsbar-selection.ui src/tools/ui/selection.ui
msgid "Deselect"
msgstr "Desselecciona"

#: src/ui/selection-manager.ui src/tools/transform_tools/tool_crop.py
msgid "Crop"
msgstr "Escapça"

#: src/ui/selection-manager.ui src/tools/transform_tools/tool_scale.py
msgid "Scale"
msgstr "Escala"

#: src/ui/selection-manager.ui src/tools/transform_tools/tool_rotate.py
msgid "Rotate"
msgstr "Gira"

#. This is the name of the tool changing rectangles into parallelograms.
#. It's synonymous with tilt, slant, bend. If you need a reference to
#. translate it, this is named after MS Paint's "Stretch/Skew" dialog.
#: src/ui/selection-manager.ui src/preferences.py
#: src/tools/transform_tools/tool_skew.py
msgid "Skew"
msgstr "Inclinar"

#: src/ui/selection-manager.ui src/tools/transform_tools/tool_filters.py
msgid "Filters"
msgstr "Filtres"

#: src/ui/selection-manager.ui src/tools/ui/selection.ui
msgid "More actions"
msgstr "Més accions"

#: src/ui/selection-manager.ui
#: src/optionsbars/selection/optionsbar-selection.ui src/tools/ui/selection.ui
msgid "Invert selection"
msgstr "Inverteix la selecció"

#. Define the image as being the currently selected area
#: src/ui/selection-manager.ui
#: src/optionsbars/selection/optionsbar-selection.ui src/tools/ui/selection.ui
msgid "Define as current image"
msgstr "Defineix com a imatge actual"

#. Expand the canvas of the current image to make the current selection fit in it.
#. Can be translated as "Expand to this size".
#: src/ui/selection-manager.ui
#: src/optionsbars/selection/optionsbar-selection.ui src/tools/ui/selection.ui
msgid "Expand image to fit"
msgstr "Expandeix la imatge per a ajustar-la"

#: src/ui/selection-manager.ui
#: src/optionsbars/selection/optionsbar-selection.ui src/tools/ui/selection.ui
msgid "Open As New Image"
msgstr "Obre com a imatge nova"

#: src/ui/shortcuts.ui
msgid "Keyboard Shortcuts"
msgstr "Dreceres de teclat"

#: src/ui/shortcuts.ui
msgid "General"
msgstr "General"

#: src/ui/shortcuts.ui
msgid "Main menu"
msgstr "Menú principal"

#: src/ui/shortcuts.ui
msgid "Toggle the menu-bar"
msgstr "Commuta la barra de menús"

#: src/ui/shortcuts.ui
msgid "Image"
msgstr "Imatge"

#: src/ui/shortcuts.ui src/window.py
msgid "Open a picture"
msgstr "Obre una imatge"

#: src/ui/shortcuts.ui
msgid "Reload image from disk"
msgstr "Torna a carregar la imatge del disc"

#: src/ui/shortcuts.ui src/saving_manager.py
msgid "Save picture as…"
msgstr "Desa la imatge com a…"

#: src/ui/shortcuts.ui
msgid "Close the active image"
msgstr "Tanca la imatge activa"

#: src/ui/shortcuts.ui
msgid "Open the tool options menu"
msgstr "Obre el menú d'opcions de l'eina"

#: src/ui/shortcuts.ui
msgid "Back to previous tool"
msgstr "Torna a l'eina anterior"

#: src/ui/shortcuts.ui
msgid "Apply a transformation"
msgstr "Aplica una transformació"

#: src/ui/shortcuts.ui
msgid "Toggle the preview"
msgstr "Commuta la previsualització"

#: src/ui/shortcuts.ui src/tools/selection_tools/abstract_select.py
msgid "Selection"
msgstr "Selecció"

#. Label displayed in the keyboard shortcuts dialog
#: src/ui/shortcuts.ui
msgid "Delete the selection"
msgstr "Suprimeix la selecció"

#. Label displayed in the keyboard shortcuts dialog
#: src/ui/shortcuts.ui
msgid "Import a file as the selection"
msgstr "Importa un fitxer com a selecció"

#. Label displayed in the keyboard shortcuts dialog
#: src/ui/shortcuts.ui
msgid "Edit the main color (left click)"
msgstr "Edita el color principal (clic esquerre)"

#. Label displayed in the keyboard shortcuts dialog
#: src/ui/shortcuts.ui
msgid "Edit the secondary color (right click)"
msgstr "Edita el color secundari (clic dret)"

#: src/ui/shortcuts.ui
msgid "History"
msgstr "Historial"

#. Context: this section of the shortcuts window is about moving
#. the view to the left/right/top/bottom
#: src/ui/shortcuts.ui
msgid "Navigation"
msgstr "Navegació"

#: src/ui/shortcuts.ui
msgid "Tabs"
msgstr "Pestanyes"

#: src/ui/shortcuts.ui
msgid "Toggle fullscreen mode"
msgstr "Commuta el mode de pantalla completa"

#: src/ui/shortcuts.ui
msgid "Toggle toolbars visibility"
msgstr "Commuta la visibilitat de les barres d'eines"

#: src/ui/shortcuts.ui
msgid "Touch gestures"
msgstr "Gestos tàctils"

#: src/ui/window.ui src/deco_manager.py
msgid "Loading…"
msgstr "S'està carregant…"

#: src/ui/window.ui
msgid "Exit fullscreen"
msgstr "Surt de la pantalla completa"

#: src/ui/win-menus.ui
#, fuzzy
msgid "What's new in Drawing"
msgstr "Novetats"

#: src/ui/win-menus.ui
msgid "Dismiss"
msgstr ""

#: src/deco_manager.py
#, python-format
msgid "Undo %s"
msgstr "Desfés %s"

#: src/deco_manager.py
#, python-format
msgid "Redo %s"
msgstr "Refés %s"

#. Context: an error message
#: src/history_manager.py
msgid "Attempt to save an invalid state"
msgstr "S'ha intentat desar un estat no vàlid"

#: src/history_manager.py
#, python-format
msgid "Error: no tool '%s'"
msgstr "Error: no hi ha cap eina «%s»"

#. Context: an error message
#: src/image.py
#, python-format
msgid "New pixbuf empty, no change applied to %s"
msgstr "Pixbuf nou buit, no s'ha aplicat cap canvi a %s"

#: src/image.py src/properties.py
msgid "Unsaved file"
msgstr "Fitxer sense desar"

#. Context: this is a debug information that users will never see
#: src/image.py
#, python-format
msgid "%s frames per second"
msgstr "%s fotogrames per segon"

#. Description of a command line option
#: src/main.py
msgid "Show the app version"
msgstr "Mostra la versió de l'aplicació"

#. Description of a command line option
#: src/main.py
msgid "Open a new window"
msgstr "Obre una finestra nova"

#. Description of a command line option
#: src/main.py
msgid "Open a new tab"
msgstr "Obre una pestanya nova"

#. Description of a command line option
#: src/main.py
msgid "Edit the clipboard content"
msgstr "Edita el contingut del porta-retalls"

#: src/main.py
msgid "This version isn't stable!"
msgstr "Aquesta versió no és estable!"

#: src/main.py
msgid "Report bugs or ideas"
msgstr "Informa d'errors o idees"

#. To tranlators: "translate" this by a list of your names (one name
#. per line), they will be displayed in the "about" dialog
#: src/main.py
msgid "translator-credits"
msgstr "Jordi Mas i Hernàndez <jmas@softcatala.org>, 2021"

#. To translators: this is credits for the icons, consider that "Art
#. Libre" is proper name
#: src/main.py
msgid "GNOME's \"Art Libre\" icon set authors"
msgstr "Autors del conjunt d'icones «Art Libre» del GNOME"

#: src/main.py
msgid "Simple image editor for Linux"
msgstr "Editor d'imatges senzill per a Linux"

#: src/main.py
msgid "Official webpage"
msgstr "Pàgina web oficial"

#: src/main.py
msgid "Error opening this file."
msgstr "Error en obrir aquest fitxer."

#. This is an error message, %s is a better command suggestion
#: src/main.py
#, python-format
msgid "Did you mean %s ?"
msgstr "Volíeu dir %s?"

#. This string displays the zoom level: %s will be replaced with a
#. number, while %% will be rendered as the symbol '%'
#: src/minimap.py
#, python-format
msgid "%s%%"
msgstr "%s%%"

#: src/new_image_dialog.py src/saving_manager.py src/window.py
#: src/utilities/utilities_paths.py src/tools/ui/tool-text.ui
msgid "Cancel"
msgstr "Cancel·la"

#. Context: Create a new image
#: src/new_image_dialog.py
msgid "Create"
msgstr "Crea"

#. Context: title of a section of the preferences
#: src/preferences.py
msgid "New images"
msgstr "Imatges noves"

#: src/preferences.py
msgid "Default width"
msgstr "Amplada predeterminada"

#: src/preferences.py
msgid "Default height"
msgstr "Alçada predeterminada"

#. Context: this is the label that describes the initial color of an
#. image (as set in the preferences or in the "new image with custom
#. size" dialog). This is displayed in the context of editing or
#. saving the image, but not when creating it.
#: src/preferences.py src/saving_manager.py
#: src/optionsbars/selection/optionsbar-selection.ui
#: src/optionsbars/transform/optionsbar-crop.ui
#: src/optionsbars/transform/optionsbar-skew.ui src/tools/ui/selection.ui
#: src/tools/ui/tool-crop.ui src/tools/ui/tool-eraser.ui
#: src/tools/classic_tools/erasers/eraser_area.py
#: src/tools/classic_tools/erasers/eraser_rubber.py
msgid "Default color"
msgstr "Color predeterminat"

#. Context: title of a section of the preferences
#: src/preferences.py
msgid "Images saving"
msgstr "Desament d'imatges"

#: src/preferences.py
msgid "JPEG and BMP images can't handle transparency."
msgstr "Les imatges JPEG i BMP no poden gestionar la transparència."

#: src/preferences.py
msgid ""
"If you save your images in these formats, what do want to use to replace "
"transparent pixels?"
msgstr ""
"Si deseu les imatges en aquests formats, què voleu utilitzar per a "
"reemplaçar els píxels transparents?"

#: src/preferences.py src/saving_manager.py src/utilities/utilities_colors.py
msgid "White"
msgstr "Blanc"

#: src/preferences.py src/saving_manager.py src/utilities/utilities_colors.py
msgid "Black"
msgstr "Negre"

#. Context: replace transparent pixels with [checkboard]. This is a
#. pattern of dark and light greys.
#: src/preferences.py src/saving_manager.py
msgid "Checkboard"
msgstr "Tauler d'escacs"

#. Context: replace transparent pixels with [nothing]. In practice it
#. means the alpha channel is just removed.
#: src/preferences.py src/saving_manager.py
msgid "Nothing"
msgstr "Res"

#: src/preferences.py
msgid "Ask before saving"
msgstr "Pregunta abans de desar"

#: src/preferences.py
msgid "You can zoom with Ctrl+scrolling, or only scrolling."
msgstr ""
"Podeu fer zoom amb Ctrl i el desplaçament, o només amb el desplaçament."

#: src/preferences.py
msgid "See the user help manual for explanations."
msgstr "Vegeu el manual d'ajuda de l'usuari per a les explicacions."

#: src/preferences.py
msgid "Use 'Ctrl' to zoom"
msgstr "Utilitzeu «Ctrl» per a ampliar"

#. Context: title of a section of the preferences (appearance of the
#. tools: big icons?, labels?)
#: src/preferences.py
msgid "Appearance"
msgstr "Aparença"

#: src/preferences.py
msgid "Use big icons"
msgstr "Utilitza icones grans"

#. Context: title of a section of the preferences
#: src/preferences.py
msgid "Additional tools"
msgstr "Eines addicionals"

#: src/preferences.py
msgid ""
"These tools are not as reliable and useful as they should be, so they are "
"not all enabled by default."
msgstr ""
"Aquestes eines no són tan fiables i útils com haurien de ser, per la qual "
"cosa no totes estan habilitades per defecte."

#. Context: this is the name of a tool
#: src/preferences.py src/tools/classic_tools/tool_eraser.py
msgid "Eraser"
msgstr "Goma d'esborrar"

#. Context: this is the name of a tool, a thick pencil dedicated to
#. highlight text, for example in screenshots
#: src/preferences.py src/tools/classic_tools/tool_highlight.py
msgid "Highlighter"
msgstr "Marcador"

#: src/preferences.py src/tools/classic_tools/tool_brush.py
#: src/tools/classic_tools/brushes/abstract_brush.py
msgid "Brush"
msgstr "Pinzell"

#. Context: this is the name of a tool to draw little circles, crosses,
#. or squares at precise points of the image, for example to draw a vague
#. graph, or to highlight something in an image.
#. A number can be added on the cross/circle/square to help captioning
#. the elements of an image.
#: src/preferences.py src/tools/classic_tools/tool_points.py
msgid "Points"
msgstr "Punts"

#. Context: this is a tool to select an area according to a shape that
#. can be freely defined by the user.
#: src/preferences.py src/tools/selection_tools/select_free.py
msgid "Free selection"
msgstr "Selecció lliure"

#. Context: this is a tool to "magically" select an area depending on its
#. color. For example clicking on a white pixel will select the
#. surrounding area made of white pixels.
#: src/preferences.py src/tools/selection_tools/select_color.py
msgid "Color selection"
msgstr "Selecció de color"

#. Context: this is a tool to pick a RGBA color in the image in order to
#. use it to draw with other tools
#: src/preferences.py src/tools/classic_tools/tool_picker.py
msgid "Color Picker"
msgstr "Selector de color"

#. Context: the name of a tool to fill an area of one color with an other
#: src/preferences.py src/tools/classic_tools/tool_paint.py
msgid "Paint"
msgstr "Pintor"

#. Context: the color editor is an interface to pick any RGBA color, and
#. it can be used instead of the default simple RGB palette
#: src/preferences.py
msgid "Use color editor by default"
msgstr "Utilitza l'editor de color per defecte"

#: src/preferences.py
msgid "You can use a simple color palette, or use a full RGBA color editor."
msgstr ""
"Podeu utilitzar una paleta de colors simple, o utilitzar un editor de color "
"RGBA complet."

#. Context: title of a section of the preferences
#: src/preferences.py
msgid "Advanced options"
msgstr "Opcions avançades"

#: src/preferences.py
msgid "Preview size"
msgstr "Mida de la previsualització"

#. This label will not be displayed in the UI of stable versions
#: src/preferences.py
msgid "Development features"
msgstr "Característiques de desenvolupament"

#: src/preferences.py
msgid "Background color"
msgstr "Color de fons"

#: src/preferences.py
msgid "Prefer dark theme variant"
msgstr "Prefereix la variant del tema fosc"

#. Context: title of a section of the preferences. It corresponds to the
#. window layout (header-bar? tool-bar? menu-bar?)
#: src/preferences.py
msgid "Layout"
msgstr "Disposició"

#: src/preferences.py
msgid "The recommended value is \"Automatic\"."
msgstr "El valor recomanat és «Automàtic»."

#. It has to match what's written in the previous string.
#: src/preferences.py
msgid "Automatic"
msgstr "Automàtic"

#: src/preferences.py
msgid "Compact"
msgstr "Compacta"

#: src/preferences.py
msgid "elementary OS"
msgstr "elementary OS"

#. "Legacy" is about the window layout, it means menubar+toolbar, you
#. can translate it like if it was "Traditional"
#: src/preferences.py
msgid "Legacy"
msgstr "Antic"

#. "Legacy" is about the window layout, it means menubar+toolbar, you
#. can translate it like if it was "Traditional".
#. Symbolic icons are monochrome icons.
#: src/preferences.py
msgid "Legacy (symbolic icons)"
msgstr "Antic (icones simbòliques)"

#: src/preferences.py
msgid "Menubar only"
msgstr "Només la barra de menús"

#: src/preferences.py
msgid "Toolbar only"
msgstr "Només la barra d'eines"

#. Symbolic icons are monochrome icons.
#: src/preferences.py
msgid "Toolbar only (symbolic icons)"
msgstr "Només la barra d'eines (icones simbòliques)"

#: src/properties.py
#, python-format
msgid "%s px"
msgstr "%s px"

#: src/properties.py
#, python-format
msgid "%s cm"
msgstr "%s cm"

#: src/properties.py
#, python-format
msgid "%s in"
msgstr "%s in"

#. Context: the path of the edited file
#: src/properties.py
msgid "Path"
msgstr "Camí"

#. Context: the file format of the edited file
#: src/properties.py
msgid "Format"
msgstr "Format"

#: src/properties.py
msgid "Colorspace"
msgstr "Espai de color"

#. Context: an invalid colorspace format
#: src/properties.py
msgid "Invalid format"
msgstr "Format no vàlid"

#. an actual error occurred!
#. Context: an error message
#: src/saving_manager.py
#, fuzzy
msgid "Failed to replace transparency"
msgstr "Substitueix la transparència amb:"

#. Context: an error message
#: src/saving_manager.py
#, python-format
msgid "Failed to save %s"
msgstr "No s'ha pogut desar %s"

#. Context: an error message
#: src/saving_manager.py
#, fuzzy, python-format
msgid "Failed to reload %s"
msgstr "No s'ha pogut carregar l'eina: %s"

#. Context: Untitled(.png) is the default name of a newly saved file
#: src/saving_manager.py
msgid "Untitled"
msgstr "Sense títol"

#. Context: the sentence "There are unsaved modifications to %s."
#: src/saving_manager.py
msgid "this picture"
msgstr "aquesta imatge"

#: src/saving_manager.py
msgid "Discard"
msgstr "Descarta"

#. Context: %s will be replaced by the name of a file.
#: src/saving_manager.py src/window.py
#, python-format
msgid "There are unsaved modifications to %s."
msgstr "Hi ha modificacions sense desar a %s."

#: src/saving_manager.py
msgid ""
"A part of the image is selected: the pixels beneath the selection will be "
"saved with a color you might not expect!"
msgstr ""
"S'ha seleccionat una part de la imatge: els píxels de sota de la selecció es "
"desaran amb un color que potser no espereu!"

#. Context: the user tries to save the image while previewing an
#. unapplied "transform" operation (scaling, cropping, whatever)
#: src/saving_manager.py
msgid "Modifications from the current tool haven't been applied."
msgstr "No s'han aplicat les modificacions de l'eina actual."

#. To translators: this string should be quite short
#: src/saving_manager.py
msgid "Apply & save"
msgstr "Aplica i desa"

#. To translators: this string should be quite short
#: src/saving_manager.py
msgid "Deselect & save"
msgstr "Desselecciona i desa"

#: src/saving_manager.py
msgid "Save anyway"
msgstr "Desa igualment"

#: src/saving_manager.py
msgid "Do you want to save anyway?"
msgstr "Voleu desar igualment?"

#. Context: confirm replacing transparent pixels with the selected color
#: src/saving_manager.py
msgid "Replace"
msgstr "Substitueix"

#: src/saving_manager.py
msgid "This file format doesn't support transparent colors."
msgstr "Aquest format de fitxer no permet colors transparents."

#: src/saving_manager.py
msgid "You can save the image as a PNG file, or replace transparency with:"
msgstr ""
"Podeu desar la imatge com a fitxer PNG, o reemplaçar la transparència amb:"

#: src/saving_manager.py
msgid "Replace transparency with:"
msgstr "Substitueix la transparència amb:"

#. Context: an error message
#: src/selection_manager.py
msgid "The selection pixbuf is empty."
msgstr "El pixbuf de selecció és buit."

#: src/selection_manager.py
msgid "The selection path is empty."
msgstr "El camí de selecció és buit."

#. Context: an error message
#: src/tools_initializer.py
#, python-format
msgid "Failed to load tool: %s"
msgstr "No s'ha pogut carregar l'eina: %s"

#: src/window.py
msgid "Error starting the application, please report this bug."
msgstr ""
"S'ha produït un error en iniciar l'aplicació, si us plau, informeu d'aquest "
"error."

#: src/window.py
msgid "The clipboard doesn't contain any image."
msgstr "El porta-retalls no conté cap imatge."

#. Context: %s is a file name
#: src/window.py
#, python-format
msgid "The file %s is already opened"
msgstr "El fitxer %s ja està obert"

#. Context: the user would click here to confirm they want to open the
#. same file twice
#: src/window.py
msgid "Open again"
msgstr "Torna-ho a obrir"

#: src/window.py
msgid "Switch to this image"
msgstr "Canvia a aquesta imatge"

#: src/window.py
msgid "Modifications will take effect in the next new window."
msgstr "Les modificacions tindran efecte en la següent finestra nova."

#: src/window.py
msgid "Middle-click or press F8 to show/hide controls."
msgstr ""

#: src/window.py
msgid "Press F11 to exit fullscreen."
msgstr "Premeu F11 per a sortir de la pantalla completa."

#: src/window.py
#, python-format
msgid ""
"Error loading the bottom pane for the tool '%s', please report this bug."
msgstr ""
"S'ha produït un error en carregar la subfinestra inferior per a l'eina «%s»,"
"si us plau informeu d'aquest error."

#: src/window.py
#, python-format
msgid "Loading %s"
msgstr "S'està carregant %s"

#: src/window.py
msgid "New Tab"
msgstr "Pestanya nova"

#: src/window.py
msgid "Discard changes"
msgstr "Descarta els canvis"

#. Context: %s will be replaced by the name of a file.
#: src/window.py
#, python-format
msgid "Where do you want to open %s?"
msgstr "On voleu obrir %s?"

#. Context for translation:
#. "What do you want to do with *these files*?"
#: src/window.py
msgid "these files"
msgstr "aquests fitxers"

#. Context: %s will be replaced by the name of a file. The possible
#. answers are "cancel", "open", and "import"
#: src/window.py
#, python-format
msgid "What do you want to do with %s?"
msgstr "Què voleu fer amb %s?"

#: src/window.py
msgid "Image copied to clipboard"
msgstr "Imatge copiada al porta-retalls"

#: src/window.py
msgid "Import a picture"
msgstr "Importa una imatge"

#: src/window.py
msgid "Required tool is not available"
msgstr "L'eina necessària no està disponible"

#: src/utilities/utilities_colors.py
msgid "Transparent"
msgstr "Transparent"

#: src/utilities/utilities_colors.py
#, python-format
msgid "%s%% transparent"
msgstr "%s%% transparent"

#: src/utilities/utilities_colors.py
msgid "Grey"
msgstr "Gris"

#: src/utilities/utilities_colors.py
msgid "Orange"
msgstr "Taronja"

#: src/utilities/utilities_colors.py
msgid "Brown"
msgstr "Marró"

#. Context: the name of the current color is provided as a tooltip to
#. help users with color blindness, but some color names don't have a
#. clear definition. Here, the app thinks it's probably brown.
#: src/utilities/utilities_colors.py
msgid "Probably brown"
msgstr "Probablement marró"

#: src/utilities/utilities_colors.py
msgid "Red"
msgstr "Vermell"

#: src/utilities/utilities_colors.py
msgid "Green"
msgstr "Verd"

#: src/utilities/utilities_colors.py
msgid "Blue"
msgstr "Blau"

#: src/utilities/utilities_colors.py
msgid "Yellow"
msgstr "Groc"

#: src/utilities/utilities_colors.py
msgid "Magenta"
msgstr "Magenta"

#: src/utilities/utilities_colors.py
msgid "Purple"
msgstr "Porpra"

#: src/utilities/utilities_colors.py
msgid "Cyan"
msgstr "Cian"

#. Context: the name of the current color is provided as a tooltip to
#. help users with color blindness, but some color names don't have a
#. clear definition. Here, the app thinks it's probably teal.
#. You can translate "teal" with the name of approaching color, like
#. turquoise or green-blue.
#: src/utilities/utilities_colors.py
msgid "Probably teal"
msgstr "Probablement turquesa"

#. Context: the name of the current color is provided as a tooltip to
#. help users with color blindness, but some color names don't have a
#. clear definition. Here, the app can't find a corresponding color name.
#: src/utilities/utilities_colors.py
msgid "Unknown color name"
msgstr "Nom de color desconegut"

#: src/utilities/utilities_files.py
msgid "All pictures"
msgstr "Totes les imatges"

#: src/utilities/utilities_files.py
msgid "PNG images"
msgstr "Imatges PNG"

#: src/utilities/utilities_files.py
msgid "JPEG images"
msgstr "Imatges JPEG"

#: src/utilities/utilities_files.py
msgid "BMP images"
msgstr "Imatges BMP"

#: src/utilities/utilities_files.py
#, python-format
msgid "%s isn't an image."
msgstr "%s no és una imatge."

#: src/utilities/utilities_files.py
msgid "Sorry, WEBP images can't be loaded by this app."
msgstr "Aquesta aplicació no pot carregar imatges WEBP."

#. Context: an error message, %s is a file path
#: src/utilities/utilities_files.py
#, python-format
msgid "Despite its name, %s is a WEBP file."
msgstr "Malgrat el seu nom, %s és un fitxer WEBP."

#: src/utilities/utilities_paths.py
msgid "Continue"
msgstr "Continua"

#: src/utilities/utilities_paths.py
msgid "The area seems poorly delimited, or is very complex."
msgstr "La zona sembla poc delimitada, o és molt complexa."

#: src/utilities/utilities_paths.py
msgid "This algorithm may not be able to manage the wanted area."
msgstr "Aquest algoritme pot no ser capaç de gestionar l'àrea desitjada."

#: src/utilities/utilities_paths.py
msgid "Do you want to abort the operation, or to let the tool struggle ?"
msgstr "Voleu interrompre l'operació, o deixar que l'eina lluiti?"

#. To translators: it appears in tooltips over numerical inputs
#: src/utilities/utilities_units.py
msgid "percents"
msgstr "percentatges"

#. To translators: it's the angle measure unit, it appears in a tooltip
#. over a numerical input
#: src/utilities/utilities_units.py
msgid "degrees"
msgstr "graus"

#. Context: this is equivalent to "Highlight: Light text on dark background"
#. but it has to be FAR SHORTER so it fits in the color chooser
#: src/optionsbars/classic/optionsbar_color_popover.py
msgid "Highlight (dark)"
msgstr "Ressalta (fosc)"

#: src/optionsbars/classic/optionsbar_color_popover.py
#: src/tools/ui/tool-shape.ui
msgid "Main color"
msgstr "Color principal"

#: src/optionsbars/classic/optionsbar_color_popover.py
#: src/optionsbars/selection/optionsbar-selection.ui
#: src/optionsbars/transform/optionsbar-crop.ui
#: src/optionsbars/transform/optionsbar-skew.ui src/tools/ui/selection.ui
#: src/tools/ui/tool-crop.ui src/tools/ui/tool-eraser.ui
#: src/tools/ui/tool-shape.ui src/tools/classic_tools/erasers/eraser_area.py
#: src/tools/classic_tools/erasers/eraser_rubber.py
msgid "Secondary color"
msgstr "Color secundari"

#: src/optionsbars/classic/optionsbar-classic.ui
msgid "Tool size"
msgstr "Mida de l'eina"

#: src/optionsbars/classic/optionsbar-classic.ui src/tools/abstract_tool.py
msgid "No options"
msgstr "Cap opció"

#: src/optionsbars/classic/optionsbar-color-popover.ui
msgid "How the color will be applied to the existing pixels"
msgstr "Com s'aplicarà el color als píxels existents"

#: src/optionsbars/classic/optionsbar-color-popover.ui
msgid "Back to the palette"
msgstr "Torna a la paleta"

#: src/optionsbars/classic/optionsbar-color-popover.ui
msgid "Palette"
msgstr "Paleta"

#: src/optionsbars/selection/optionsbar-selection.ui
msgid "Selection options"
msgstr "Opcions de selecció"

#: src/optionsbars/selection/optionsbar-selection.ui src/tools/ui/selection.ui
#: src/tools/ui/tool-eraser.ui
msgid "Replace with…"
msgstr "Reemplaça per…"

#: src/optionsbars/selection/optionsbar-selection.ui
#: src/optionsbars/transform/optionsbar-crop.ui
#: src/optionsbars/transform/optionsbar-skew.ui src/tools/ui/selection.ui
#: src/tools/ui/tool-crop.ui src/tools/ui/tool-eraser.ui
#: src/tools/classic_tools/erasers/eraser_area.py
#: src/tools/classic_tools/erasers/eraser_rubber.py
#: src/tools/transform_tools/filters/filter_transparency.py
msgid "Transparency"
msgstr "Transparència"

#: src/optionsbars/selection/optionsbar-selection.ui src/tools/ui/selection.ui
msgid "Extract from this color"
msgstr "Extreu d'aquest color"

#: src/optionsbars/transform/abstract-optionsbar-transform.ui
msgid "More options"
msgstr "Més opcions"

#: src/optionsbars/transform/optionsbar-crop.ui
#: src/optionsbars/transform/optionsbar-skew.ui src/tools/ui/tool-crop.ui
msgid "Expand with…"
msgstr "Expandeix amb…"

#: src/optionsbars/transform/optionsbar-filters.ui
#: src/tools/transform_tools/tool_filters.py
msgid "Select a filter…"
msgstr "Selecciona un filtre…"

#: src/optionsbars/transform/optionsbar-rotate.ui
msgid "Angle (degrees)"
msgstr "Angle (graus)"

#: src/optionsbars/transform/optionsbar-rotate.ui
msgid "Angle"
msgstr "Angle"

#: src/optionsbars/transform/optionsbar-rotate.ui src/tools/ui/tool-rotate.ui
msgid "Rotate left"
msgstr "Gira a l'esquerra"

#: src/optionsbars/transform/optionsbar-rotate.ui src/tools/ui/tool-rotate.ui
msgid "Rotate right"
msgstr "Gira a la dreta"

#: src/optionsbars/transform/optionsbar-rotate.ui src/tools/ui/tool-rotate.ui
msgid "Flip horizontally"
msgstr "Inverteix horitzontalment"

#: src/optionsbars/transform/optionsbar-rotate.ui src/tools/ui/tool-rotate.ui
msgid "Flip vertically"
msgstr "Inverteix verticalment"

#. Context: the title of a menu to chose how the image will be scaled
#: src/optionsbars/transform/optionsbar-scale.ui src/tools/ui/tool-scale.ui
msgid "Keep proportions"
msgstr "Mantén les proporcions"

#. Context: an item in a menu whose title is "Keep proportions"
#. Context for translations: "Always [keep proportions]"
#: src/optionsbars/transform/optionsbar-scale.ui src/tools/ui/tool-scale.ui
msgid "Always"
msgstr "Sempre"

#. Context: an item in a menu whose title is "Keep proportions"
#. Context for translations: "[Keep proportions only] when scaling from corners"
#: src/optionsbars/transform/optionsbar-scale.ui src/tools/ui/tool-scale.ui
msgid "When scaling from corners"
msgstr "En escalar des de les cantonades"

#. Context for translations: "[Keep proportions only] when setting values manually"
#: src/optionsbars/transform/optionsbar-scale.ui src/tools/ui/tool-scale.ui
msgid "When setting values manually"
msgstr "En establir els valors manualment"

#. Context: an item in a menu whose title is "Keep proportions"
#. Context for translations: "Never [keep proportions]"
#: src/optionsbars/transform/optionsbar-scale.ui src/tools/ui/tool-scale.ui
msgid "Never"
msgstr "Mai"

#: src/optionsbars/transform/optionsbar-scale.ui src/tools/ui/tool-scale.ui
#, fuzzy
msgid "Pixels"
msgstr "píxels"

#: src/optionsbars/transform/optionsbar-scale.ui src/tools/ui/tool-scale.ui
#, fuzzy
msgid "Percentage"
msgstr "percentatges"

#: src/optionsbars/transform/optionsbar-skew.ui
msgid "Horizontal deformation"
msgstr "Deformació horitzontal"

#: src/optionsbars/transform/optionsbar-skew.ui
msgid "Vertical deformation"
msgstr "Deformació vertical"

#. Context: an error message
#: src/tools/abstract_tool.py
#, python-brace-format
msgid "Can't start operation: wrong tool id (expected {0}, got {1})"
msgstr ""
"No s'ha pogut iniciar l'operació: ID d'eina incorrecte (s'esperava {0}, s'ha "
"obtingut {1})"

#: src/tools/ui/tool-arc.ui src/tools/ui/tool-line.ui
#: src/tools/ui/tool-pencil.ui
msgid "Line shape"
msgstr "Forma de línia"

#. Context: this is the name of a line shape
#: src/tools/ui/tool-arc.ui src/tools/ui/tool-line.ui
#: src/tools/ui/tool-pencil.ui src/tools/classic_tools/tool_pencil.py
msgid "Round"
msgstr "Arrodoneix"

#. Context: this is the name of a line shape
#: src/tools/ui/tool-arc.ui src/tools/ui/tool-line.ui
#: src/tools/ui/tool-pencil.ui src/tools/ui/tool-points.ui
#: src/tools/classic_tools/tool_pencil.py
#: src/tools/classic_tools/tool_points.py
msgid "Square"
msgstr "Quadrat"

#: src/tools/ui/tool-arc.ui src/tools/ui/tool-line.ui
#: src/tools/ui/tool-pencil.ui
msgid "Outline"
msgstr "Contorn"

#: src/tools/ui/tool-arc.ui src/tools/ui/tool-line.ui
#: src/tools/ui/tool-pencil.ui
msgid "No dashes"
msgstr "Sense guions"

#: src/tools/ui/tool-arc.ui src/tools/ui/tool-line.ui
#: src/tools/ui/tool-pencil.ui
msgid "Simple dashes"
msgstr "Guions simples"

#: src/tools/ui/tool-arc.ui src/tools/ui/tool-line.ui
#: src/tools/ui/tool-pencil.ui
msgid "Long dashes"
msgstr "Guions llargs"

#: src/tools/ui/tool-arc.ui src/tools/ui/tool-line.ui
#: src/tools/ui/tool-pencil.ui
msgid "Short dashes"
msgstr "Guions curts"

#: src/tools/ui/tool-arc.ui src/tools/ui/tool-line.ui
#: src/tools/ui/tool-pencil.ui
msgid "Alternated dashes"
msgstr "Guions alternatius"

#: src/tools/ui/tool-arc.ui src/tools/ui/tool-line.ui
msgid "No arrow"
msgstr "Sense fletxa"

#: src/tools/ui/tool-arc.ui src/tools/ui/tool-line.ui
msgid "Simple arrow"
msgstr "Fletxa simple"

#: src/tools/ui/tool-arc.ui src/tools/ui/tool-line.ui
msgid "Double arrow"
msgstr "Fletxa doble"

#: src/tools/ui/tool-arc.ui src/tools/ui/tool-brush.ui
#: src/tools/ui/tool-highlight.ui src/tools/ui/tool-line.ui
#: src/tools/ui/tool-pencil.ui src/tools/ui/tool-points.ui
#: src/tools/ui/tool-shape.ui src/tools/ui/tool-text.ui
msgid "Antialiasing"
msgstr "Antialiàsing"

#: src/tools/ui/tool-brush.ui src/tools/classic_tools/brushes/brush_simple.py
msgid "Simple brush"
msgstr "Pinzell simple"

#: src/tools/ui/tool-brush.ui src/tools/classic_tools/brushes/brush_airbrush.py
msgid "Airbrush"
msgstr "Aerògraf"

#: src/tools/ui/tool-brush.ui src/tools/classic_tools/brushes/brush_hairy.py
msgid "Hairy brush"
msgstr "Pinzell de pèl"

#: src/tools/ui/tool-brush.ui src/tools/classic_tools/brushes/brush_nib.py
msgid "Calligraphic nib"
msgstr "Punta cal·ligràfica"

#: src/tools/ui/tool-brush.ui src/tools/classic_tools/brushes/brush_nib.py
msgid "Right-handed nib"
msgstr "Punta per a dretans"

#: src/tools/ui/tool-brush.ui src/tools/classic_tools/brushes/brush_nib.py
msgid "Vertical nib"
msgstr "Punta vertical"

#: src/tools/ui/tool-brush.ui src/tools/classic_tools/brushes/brush_nib.py
msgid "Left-handed nib"
msgstr "Punta per a esquerrans"

#. brush_direction == 'horizontal':
#: src/tools/ui/tool-brush.ui src/tools/classic_tools/brushes/brush_nib.py
msgid "Horizontal nib"
msgstr "Punta horitzontal"

#: src/tools/ui/tool-eraser.ui src/tools/classic_tools/erasers/eraser_rubber.py
msgid "Rubber eraser"
msgstr ""

#: src/tools/ui/tool-eraser.ui src/tools/classic_tools/erasers/eraser_area.py
#, fuzzy
msgid "Rectangle area"
msgstr "Rectangle"

#. Context: this feature erases the color where the user clicked.
#. For example to cut out an object from its solid background.
#: src/tools/ui/tool-eraser.ui src/tools/classic_tools/erasers/eraser_color.py
msgid "Remove color"
msgstr "Suprimeix el color"

#: src/tools/ui/tool-eraser.ui src/tools/classic_tools/erasers/eraser_area.py
msgid "Blur"
msgstr "Difuminat"

#: src/tools/ui/tool-eraser.ui src/tools/classic_tools/erasers/eraser_area.py
msgid "Shuffle pixels"
msgstr "Mescla els píxels"

#: src/tools/ui/tool-eraser.ui src/tools/classic_tools/erasers/eraser_area.py
msgid "Shuffle and blur"
msgstr "Barreja i difuminat"

#. Context: a filter to censor the image with some little tiles
#: src/tools/ui/tool-eraser.ui src/tools/ui/tool-filters.ui
#: src/tools/classic_tools/erasers/eraser_area.py
#: src/tools/transform_tools/tool_filters.py
msgid "Mosaic"
msgstr "Mosaic"

#: src/tools/ui/tool-eraser.ui
msgid "Solid color"
msgstr "Color sòlid"

#: src/tools/ui/tool-filters.ui src/tools/transform_tools/tool_filters.py
msgid "Change saturation"
msgstr "Canvia la saturació"

#. Context: a filter adding like a light veil on the image
#: src/tools/ui/tool-filters.ui src/tools/transform_tools/tool_filters.py
msgid "Veil"
msgstr "Vel"

#: src/tools/ui/tool-filters.ui src/tools/ui/tool-highlight.ui
#: src/tools/transform_tools/tool_filters.py
msgid "Add transparency"
msgstr "Afegeix transparència"

#: src/tools/ui/tool-filters.ui src/tools/transform_tools/tool_filters.py
#: src/tools/transform_tools/filters/filter_contrast.py
msgid "Increase contrast"
msgstr "Augmenta el contrast"

#. Context: the title of the menu with various types of blurring
#. filters and their options.
#: src/tools/ui/tool-filters.ui
msgid "Blurring"
msgstr "Difumina"

#: src/tools/ui/tool-filters.ui src/tools/transform_tools/tool_filters.py
msgid "Fast blur"
msgstr "Difuminat ràpid"

#: src/tools/ui/tool-filters.ui src/tools/transform_tools/tool_filters.py
msgid "Slow blur"
msgstr "Difuminat lent"

#: src/tools/ui/tool-filters.ui
msgid "Blur direction"
msgstr "Direcció del difuminat"

#. Context: about the blur direction
#: src/tools/ui/tool-filters.ui
msgid "No direction"
msgstr "Sense direcció"

#: src/tools/ui/tool-filters.ui
#, fuzzy
msgid "Blur horizontally"
msgstr "Inverteix horitzontalment"

#: src/tools/ui/tool-filters.ui
#, fuzzy
msgid "Blur vertically"
msgstr "Inverteix verticalment"

#: src/tools/ui/tool-filters.ui src/tools/transform_tools/tool_filters.py
msgid "Invert colors"
msgstr "Inverteix els colors"

#: src/tools/ui/tool-highlight.ui
#, fuzzy
msgid "Straighten the line"
msgstr "Escalat de la selecció"

#: src/tools/ui/tool-line.ui
msgid "Color gradient"
msgstr "Degradat del color"

#: src/tools/ui/tool-line.ui
msgid "Locked direction"
msgstr "Direcció bloquejada"

#. Context: title for the list of the possible painting algorithms.
#: src/tools/ui/tool-paint.ui
msgid "Behavior"
msgstr "Comportament"

#. Context: this is one of the possible painting algorithms. It
#. tries to draw a shape around the area to paint, and fill it
#. with the new color. The shape is approximative so it's not the
#. default behavior of the tool.
#: src/tools/ui/tool-paint.ui
msgid "Encircle and fill"
msgstr "Encerclar i emplenar"

#. Context: this is one of the possible painting algorithms. It
#. erases the color the user clicked, and then replace transparent
#. pixels with the new color.
#: src/tools/ui/tool-paint.ui
msgid "Erase and replace"
msgstr "Esborra i reemplaça"

#. Context: this is one of the possible painting algorithms. It
#. paints over the entire image, instead of following the shapes
#. already drawn.
#: src/tools/ui/tool-paint.ui
msgid "Entire image"
msgstr "Imatge sencera"

#: src/tools/ui/tool-points.ui
msgid "Dots type"
msgstr "Tipus de punts"

#: src/tools/ui/tool-points.ui src/tools/ui/tool-shape.ui
#: src/tools/classic_tools/tool_points.py src/tools/classic_tools/tool_shape.py
msgid "Circle"
msgstr "Cercle"

#: src/tools/ui/tool-points.ui src/tools/classic_tools/tool_points.py
msgid "Cross"
msgstr "Creu"

#: src/tools/ui/tool-points.ui src/tools/classic_tools/tool_points.py
msgid "X-shaped cross"
msgstr "Creu en forma de X"

#: src/tools/ui/tool-points.ui
msgid "Include a number"
msgstr "Inclou un nombre"

#: src/tools/ui/tool-points.ui
msgid "Next number"
msgstr "Nombre següent"

#: src/tools/ui/tool-points.ui
msgid "Reset number"
msgstr "Reinicia el nombre"

#: src/tools/ui/tool-points.ui
msgid "Decrement number"
msgstr "Disminueix el nombre"

#: src/tools/ui/tool-points.ui
msgid "Increment number"
msgstr "Incrementa el nombre"

#: src/tools/ui/tool-shape.ui src/tools/classic_tools/tool_shape.py
msgid "Solid outline"
msgstr "Contorn sòlid"

#: src/tools/ui/tool-shape.ui src/tools/classic_tools/tool_shape.py
msgid "Dashed outline"
msgstr "Contorn de guions"

#: src/tools/ui/tool-shape.ui src/tools/classic_tools/tool_shape.py
msgid "No outline"
msgstr "Sense contorn"

#: src/tools/ui/tool-shape.ui
msgid "Filling"
msgstr "Ompliment"

#: src/tools/ui/tool-shape.ui src/tools/classic_tools/tool_shape.py
msgid "Empty shape"
msgstr "Forma buida"

#: src/tools/ui/tool-shape.ui src/tools/classic_tools/tool_shape.py
msgid "Horizontal gradient"
msgstr "Degradat horitzontal"

#: src/tools/ui/tool-shape.ui src/tools/classic_tools/tool_shape.py
msgid "Vertical gradient"
msgstr "Degradat vertical"

#: src/tools/ui/tool-shape.ui src/tools/classic_tools/tool_shape.py
msgid "Radial gradient"
msgstr "Degradat radial"

#: src/tools/ui/tool-shape.ui src/tools/classic_tools/tool_shape.py
msgid "Rectangle"
msgstr "Rectangle"

#: src/tools/ui/tool-shape.ui src/tools/classic_tools/tool_shape.py
msgid "Rounded rectangle"
msgstr "Rectangle arrodonit"

#: src/tools/ui/tool-shape.ui src/tools/classic_tools/tool_shape.py
msgid "Oval"
msgstr "Oval"

#: src/tools/ui/tool-shape.ui src/tools/classic_tools/tool_shape.py
msgid "Polygon"
msgstr "Polígon"

#: src/tools/ui/tool-shape.ui src/tools/classic_tools/tool_shape.py
msgid "Free shape"
msgstr "Forma lliure"

#: src/tools/ui/tool-shape.ui
msgid "Close shape"
msgstr "Tanca la forma"

#: src/tools/ui/tool-text.ui
msgid "Insert here"
msgstr "Insereix aquí"

#: src/tools/ui/tool-text.ui
msgid "Font"
msgstr "Tipus de lletra"

#: src/tools/ui/tool-text.ui
msgid "Select a font…"
msgstr "Selecciona un tipus de lletra…"

#: src/tools/ui/tool-text.ui
msgid "Italic"
msgstr "Cursiva"

#: src/tools/ui/tool-text.ui
msgid "Bold"
msgstr "Negreta"

#. Context: the types of background behind the inserted text
#: src/tools/ui/tool-text.ui
msgid "Background"
msgstr "Fons"

#. Context: a type of background behind the inserted text
#: src/tools/ui/tool-text.ui src/tools/classic_tools/tool_text.py
msgid "No background"
msgstr "Sense fons"

#. Context: a type of background behind the inserted text
#: src/tools/ui/tool-text.ui src/tools/classic_tools/tool_text.py
msgid "Shadow"
msgstr "Ombra"

#. Context: a type of background behind the inserted text
#: src/tools/ui/tool-text.ui src/tools/classic_tools/tool_text.py
#, fuzzy
msgid "Thin outline"
msgstr "Sense contorn"

#. Context: a type of background behind the inserted text
#: src/tools/ui/tool-text.ui src/tools/classic_tools/tool_text.py
#, fuzzy
msgid "Thick outline"
msgstr "Sense contorn"

#. Context: a type of background behind the inserted text
#: src/tools/ui/tool-text.ui src/tools/classic_tools/tool_text.py
msgid "Rectangle background"
msgstr "Fons del rectangle"

#: src/tools/classic_tools/tool_arc.py
msgid "Curve"
msgstr "Corba"

#: src/tools/classic_tools/tool_arc.py
msgid "Curve options"
msgstr "Opcions de corba"

#: src/tools/classic_tools/tool_arc.py
msgid "Draw a second segment to complete the curve"
msgstr "Dibuixa un segon segment per a completar la corba"

#: src/tools/classic_tools/tool_arc.py src/tools/classic_tools/tool_line.py
msgid "Dashed arrow"
msgstr "Fletxa amb guions"

#: src/tools/classic_tools/tool_arc.py src/tools/classic_tools/tool_line.py
msgid "Arrow"
msgstr "Fletxa"

#: src/tools/classic_tools/tool_arc.py src/tools/classic_tools/tool_line.py
#: src/tools/classic_tools/tool_pencil.py
msgid "Dashed"
msgstr "Guió"

#: src/tools/classic_tools/tool_arc.py src/tools/classic_tools/tool_line.py
#: src/tools/classic_tools/tool_pencil.py
msgid "Press <Alt> to toggle the 'outline' option"
msgstr "Premeu <Alt> per a commutar l'opció «contorn»"

#: src/tools/classic_tools/tool_brush.py
msgid "Brush options"
msgstr "Opcions del pinzell"

#: src/tools/classic_tools/tool_eraser.py
msgid "Press <Shift> to erase a path instead"
msgstr "Premeu <Maj> per a esborrar un camí"

#: src/tools/classic_tools/tool_eraser.py
msgid "Press <Shift> to erase a rectangle area instead"
msgstr "Premeu <Maj> per a esborrar una àrea de rectangle"

#: src/tools/classic_tools/tool_eraser.py
msgid "Eraser options"
msgstr "Opcions de la goma d'esborrar"

#: src/tools/classic_tools/tool_highlight.py
msgid "Press <Shift> to temporarily highlight on dark background instead"
msgstr "Premeu <Maj> per a ressaltar temporalment un fons fosc"

#: src/tools/classic_tools/tool_highlight.py
msgid "Press <Shift> to temporarily highlight on light background instead"
msgstr "Premeu <Maj> per a ressaltar temporalment un fons clar"

#: src/tools/classic_tools/tool_highlight.py
msgid "Highlighter options"
msgstr "Opcions del marcador"

#: src/tools/classic_tools/tool_line.py
msgid "Line"
msgstr "Línia"

#: src/tools/classic_tools/tool_line.py src/tools/classic_tools/tool_shape.py
#: src/tools/selection_tools/select_rect.py
#, fuzzy, python-format
msgid "Width: %spx"
msgstr "Longitud: %spx"

#: src/tools/classic_tools/tool_line.py src/tools/classic_tools/tool_shape.py
#: src/tools/selection_tools/select_rect.py
#, fuzzy, python-format
msgid "Height: %spx"
msgstr "Longitud: %spx"

#: src/tools/classic_tools/tool_line.py
#, python-format
msgid "Length: %spx"
msgstr "Longitud: %spx"

#: src/tools/classic_tools/tool_line.py
msgid "Line options"
msgstr "Opcions de línia"

#: src/tools/classic_tools/tool_line.py
msgid "Press <Shift> to unlock the line direction"
msgstr "Premeu <Maj> per a desbloquejar la direcció de la línia"

#: src/tools/classic_tools/tool_line.py
msgid "Press <Shift> to lock the line direction"
msgstr "Premeu <Maj> per a bloquejar la direcció de la línia"

#: src/tools/classic_tools/tool_paint.py
msgid "Painting options"
msgstr "Opcions de pintura"

#: src/tools/classic_tools/tool_paint.py
msgid "Click on an area to replace its color by transparency"
msgstr ""
"Feu clic en una àrea per a reemplaçar el seu color per la transparència"

#: src/tools/classic_tools/tool_paint.py
msgid "Click on the canvas to entirely paint it"
msgstr "Feu clic sobre el llenç per a pintar-lo completament"

#: src/tools/classic_tools/tool_paint.py
#: src/tools/selection_tools/select_color.py
msgid "May not work for complex shapes"
msgstr "Pot ser que no funcioni per a formes complexes"

#: src/tools/classic_tools/tool_paint.py
#: src/tools/selection_tools/select_color.py
msgid "It will not work well if the area's edges are blurry"
msgstr "No funcionarà bé si les vores de la zona són borroses"

#: src/tools/classic_tools/tool_pencil.py
msgid "Pencil"
msgstr "Llapis"

#: src/tools/classic_tools/tool_pencil.py
msgid "Pencil options"
msgstr "Opcions del llapis"

#: src/tools/classic_tools/tool_points.py
msgid "Points options"
msgstr "Opcions dels punts"

#: src/tools/classic_tools/tool_points.py
#, python-format
msgid "Next number: %s"
msgstr "Nombre següent: %s"

#. Context: fill a shape with the color of the left click
#: src/tools/classic_tools/tool_shape.py
msgid "Filled with main color"
msgstr "Omple amb el color principal"

#. Context: fill a shape with the color of the right click
#: src/tools/classic_tools/tool_shape.py
msgid "Filled with secondary color"
msgstr "Omple amb color secundari"

#: src/tools/classic_tools/tool_shape.py
msgid "Shape"
msgstr "Forma"

#: src/tools/classic_tools/tool_shape.py
#, python-format
msgid "Radius: %spx"
msgstr "Radi: %spx"

#: src/tools/classic_tools/tool_shape.py
msgid "Shape options"
msgstr "Opcions de la forma"

#: src/tools/classic_tools/tool_shape.py
#: src/tools/selection_tools/select_free.py
msgid "Click on the shape's first point to close it."
msgstr "Feu clic al primer punt de la forma per a tancar-la."

#: src/tools/classic_tools/tool_shape.py
msgid "Press <Alt>, <Shift>, or both, to quickly change the 'filling' option"
msgstr ""
"Premeu <Alt>, <Maj>, o ambdues, per a canviar ràpidament l'opció "
"d'emplenament"

#: src/tools/classic_tools/tool_text.py
msgid "Text"
msgstr "Text"

#: src/tools/classic_tools/tool_text.py
msgid "Text options"
msgstr "Opcions del text"

#: src/tools/classic_tools/tool_text.py
msgid "Grab the rectangle to adjust the text position"
msgstr ""

#: src/tools/classic_tools/tool_text.py
msgid "Click outside the rectangle to apply"
msgstr ""

#: src/tools/classic_tools/brushes/brush_airbrush.py
msgid "Density depends on the stylus pressure"
msgstr "La densitat depèn de la pressió del llapis"

#: src/tools/classic_tools/brushes/brush_airbrush.py
msgid "Density depends on the mouse speed"
msgstr "La densitat depèn de la velocitat del ratolí"

#: src/tools/classic_tools/brushes/brush_hairy.py
#: src/tools/classic_tools/brushes/brush_nib.py
#: src/tools/classic_tools/brushes/brush_simple.py
msgid "Width depends on the stylus pressure"
msgstr "L'amplada depèn de la pressió del llapis"

#: src/tools/classic_tools/brushes/brush_nib.py
msgid "Width depends on the line orientation"
msgstr "L'amplada depèn de l'orientació de la línia"

#: src/tools/classic_tools/brushes/brush_simple.py
msgid "Width depends on the mouse speed"
msgstr "L'amplada depèn de la velocitat del ratolí"

#: src/tools/selection_tools/abstract_select.py
msgid "Drag the selection or right-click on the canvas"
msgstr "Arrossegueu la selecció o feu clic amb el botó dret sobre el llenç"

#: src/tools/selection_tools/abstract_select.py
msgid "Select an area or right-click on the canvas"
msgstr "Seleccioneu una àrea o feu clic dret sobre el llenç"

#: src/tools/selection_tools/select_rect.py
msgid "Rectangle selection"
msgstr "Selecció de rectangle"

#: src/tools/transform_tools/abstract_transform_tool.py
msgid "Error: invalid values"
msgstr "Error: valors no vàlids"

#. The options of the "crop" tool are all about how to expand the canvas,
#. hence this label.
#: src/tools/transform_tools/tool_crop.py
#, fuzzy
msgid "Expanding options"
msgstr "Opcions de pintura"

#: src/tools/transform_tools/tool_crop.py
msgid "The sides you'll crop are hinted by the mouse pointer"
msgstr "Els costats que escapçaran són indicats pel punter del ratolí"

#: src/tools/transform_tools/tool_crop.py
msgid "Cropping the selection"
msgstr "Escapça la selecció"

#: src/tools/transform_tools/tool_crop.py
#, fuzzy
msgid "Cropping or expanding the canvas"
msgstr "Rotació del llenç"

#: src/tools/transform_tools/tool_crop.py
#: src/tools/transform_tools/tool_rotate.py
#: src/tools/transform_tools/tool_scale.py
#: src/tools/transform_tools/tool_skew.py
msgid "Don't forget to confirm the operation!"
msgstr "No oblideu confirmar l'operació!"

#: src/tools/transform_tools/tool_crop.py
#: src/tools/transform_tools/tool_skew.py
msgid ""
"Press <Alt>, <Shift>, or both, to quickly change the 'expand with' option"
msgstr ""
"Premeu <Alt>, <Maj>, o ambdues, per a canviar ràpidament l'opció «expandeix "
"amb»"

#: src/tools/transform_tools/tool_filters.py
msgid "Active filter"
msgstr "Filtre actiu"

#: src/tools/transform_tools/tool_filters.py
msgid "Click on the image to preview the selected filter"
msgstr "Feu clic a la imatge per a previsualitzar el filtre seleccionat"

#. Context: a filter. See "image embossing" on wikipedia
#: src/tools/transform_tools/tool_filters.py
msgid "Emboss"
msgstr "Relleu"

#: src/tools/transform_tools/tool_rotate.py
msgid "Rotating options"
msgstr "Opcions de rotació"

#: src/tools/transform_tools/tool_rotate.py
msgid "Rotating the selection"
msgstr "Gira la selecció"

#: src/tools/transform_tools/tool_rotate.py
msgid "Rotating the canvas"
msgstr "Rotació del llenç"

#: src/tools/transform_tools/tool_scale.py
msgid "Scaling options"
msgstr "Opcions d'escalat"

#: src/tools/transform_tools/tool_scale.py
msgid "Scaling the selection"
msgstr "Escalat de la selecció"

#: src/tools/transform_tools/tool_scale.py
msgid "Scaling the canvas"
msgstr "Escalat del llenç"

#: src/tools/transform_tools/tool_scale.py
msgid "Press <Shift> to quickly toggle the 'lock proportions' option"
msgstr ""
"Premeu <Maj> per a commutar ràpidament l'opció «bloqueig de proporcions»"

#: src/tools/transform_tools/tool_skew.py
#, fuzzy
msgid "Skewing options"
msgstr "Opcions d'escalat"

#: src/tools/transform_tools/tool_skew.py
msgid "The directions of the deformation are hinted by the mouse pointer"
msgstr "Les direccions de la deformació estan indicades pel punter del ratolí"

#: src/tools/transform_tools/tool_skew.py
#, fuzzy
msgid "Skewing the selection"
msgstr "Escalat de la selecció"

#: src/tools/transform_tools/tool_skew.py
#, fuzzy
msgid "Skewing the canvas"
msgstr "Escalat del llenç"

#: src/tools/transform_tools/filters/filter_blur.py
msgid "Blur radius"
msgstr "Radi del difuminat"

#: src/tools/transform_tools/filters/filter_saturation.py
msgid "Saturation"
msgstr "Saturació"<|MERGE_RESOLUTION|>--- conflicted
+++ resolved
@@ -7,11 +7,7 @@
 msgstr ""
 "Project-Id-Version: drawing\n"
 "Report-Msgid-Bugs-To: github.com/maoschanz/drawing/issues/new/choose\n"
-<<<<<<< HEAD
-"POT-Creation-Date: 2023-02-21 23:31+0100\n"
-=======
-"POT-Creation-Date: 2023-02-23 21:07+0100\n"
->>>>>>> d8edb273
+"POT-Creation-Date: 2023-02-23 23:35+0100\n"
 "PO-Revision-Date: 2021-09-24 06:29+0200\n"
 "Last-Translator: Jordi Mas i Hernàndez <jmas@softcatala.org>\n"
 "Language-Team: Catalan <ca@dodds.net>\n"
@@ -420,11 +416,7 @@
 msgstr "Visualitza"
 
 #: src/ui/app-menus.ui src/optionsbars/classic/optionsbar-classic.ui
-<<<<<<< HEAD
 #: src/optionsbars/selection/optionsbar-selection.ui
-=======
-#: src/optionsbars/selection/optionsbar-selection.ui src/tools/ui/tool-text.ui
->>>>>>> d8edb273
 msgid "Preview"
 msgstr "Vista prèvia"
 
@@ -1123,8 +1115,8 @@
 
 #. Context: this is the label that describes the initial color of an
 #. image (as set in the preferences or in the "new image with custom
-#. size" dialog). This is displayed in the context of editing or
-#. saving the image, but not when creating it.
+#. size" dialog). This is displayed in the context of editing or saving
+#. the image, but not when creating it.
 #: src/preferences.py src/saving_manager.py
 #: src/optionsbars/selection/optionsbar-selection.ui
 #: src/optionsbars/transform/optionsbar-crop.ui
