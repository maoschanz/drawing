# SOME DESCRIPTIVE TITLE.
# Copyright (C) YEAR THE PACKAGE'S COPYRIGHT HOLDER
# This file is distributed under the same license as the drawing package.
# FIRST AUTHOR <EMAIL@ADDRESS>, YEAR.
#
#, fuzzy
msgid ""
msgstr ""
"Project-Id-Version: drawing\n"
"Report-Msgid-Bugs-To: github.com/maoschanz/drawing/issues/new/choose\n"
<<<<<<< HEAD
"POT-Creation-Date: 2023-02-21 23:31+0100\n"
=======
"POT-Creation-Date: 2023-02-23 21:07+0100\n"
>>>>>>> d8edb273
"PO-Revision-Date: YEAR-MO-DA HO:MI+ZONE\n"
"Last-Translator: FULL NAME <EMAIL@ADDRESS>\n"
"Language-Team: LANGUAGE <LL@li.org>\n"
"Language: \n"
"MIME-Version: 1.0\n"
"Content-Type: text/plain; charset=UTF-8\n"
"Content-Transfer-Encoding: 8bit\n"

#: data/com.github.maoschanz.drawing.desktop.in
#: data/com.github.maoschanz.drawing.appdata.xml.in src/deco_manager.py
#: src/main.py
msgid "Drawing"
msgstr ""

#: data/com.github.maoschanz.drawing.desktop.in
msgid "Simple drawing utility"
msgstr ""

#. This is a list of keywords, you can add any keyword that would be useful to
#. find the app in your language. "Paint" should stay listed in its untranslated
#. version too, so people looking for a MS Paint equivalent will find the app.
#. Don't forget the semicolons.
#: data/com.github.maoschanz.drawing.desktop.in
msgid "Paint;Sketch;Pencil;"
msgstr ""

#: data/com.github.maoschanz.drawing.desktop.in src/ui/app-menus.ui
#: src/ui/shortcuts.ui src/ui/win-menus.ui src/window.py
msgid "New Window"
msgstr ""

#: data/com.github.maoschanz.drawing.desktop.in src/ui/app-menus.ui
#: src/ui/headerbar.ui src/ui/headerbar-eos.ui src/ui/toolbar.ui
#: src/ui/toolbar-symbolic.ui src/ui/window.ui src/ui/win-menus.ui
msgid "New Image"
msgstr ""

#: data/com.github.maoschanz.drawing.desktop.in
msgid "Edit Image in Clipboard"
msgstr ""

#. IMPORTANT: the summarized description of the application.
#. https://gitlab.gnome.org/GNOME/Initiatives/-/wikis/App-Metadata
#: data/com.github.maoschanz.drawing.appdata.xml.in
msgid "Edit screenshots or memes"
msgstr ""

#. IMPORTANT: complete description of the application (1/3)
#: data/com.github.maoschanz.drawing.appdata.xml.in
msgid ""
"This basic image editor can resize, crop, or rotate an image, apply simple "
"filters, insert or censor text, and manipulate a selected portion of the "
"picture (cut/copy/paste/drag/…)"
msgstr ""

#. IMPORTANT: complete description of the application (2/3)
#: data/com.github.maoschanz.drawing.appdata.xml.in
msgid ""
"And of course, you can draw! Using tools such as the pencil, the straight "
"line, the curve tool, many shapes, several brushes, and their various colors "
"and options."
msgstr ""

#. IMPORTANT: complete description of the application (3/3)
#: data/com.github.maoschanz.drawing.appdata.xml.in
msgid "Supported file types include PNG, JPEG and BMP."
msgstr ""

#: data/com.github.maoschanz.drawing.appdata.xml.in
msgid ""
"Version 1.2.0 improves the transformation tools: their previews are now "
"consistently applied when you change the active tool without clicking on "
"\"apply\"."
msgstr ""

#: data/com.github.maoschanz.drawing.appdata.xml.in
msgid ""
"The text tool is more intuitive to use, with distinct areas on the canvas to "
"edit, move and insert the text."
msgstr ""

#: data/com.github.maoschanz.drawing.appdata.xml.in
msgid ""
"A former option of the paint bucket tool, which didn't belong there, has "
"been improved and moved to the eraser tool."
msgstr ""

#: data/com.github.maoschanz.drawing.appdata.xml.in
msgid ""
"Transparency is henceforth correctly preserved when the \"skew\" tool "
"expands the canvas with a solid color."
msgstr ""

#: data/com.github.maoschanz.drawing.appdata.xml.in
msgid "You can now adjust the position of the canvas when you're cropping it."
msgstr ""

#: data/com.github.maoschanz.drawing.appdata.xml.in
msgid ""
"The option to use a color editor by default has been moved from the main "
"window to the preferences window, and its bug has been fixed."
msgstr ""

#. very generic release notes i use for ALL minor updates, please
#. translate this one!
#: data/com.github.maoschanz.drawing.appdata.xml.in
msgid ""
"Version 1.0.2 features several minor bug fixes, and various new translations."
msgstr ""

#: data/com.github.maoschanz.drawing.appdata.xml.in
msgid ""
"Saving the image should be more reliable, especially when replacing the "
"transparent pixels with a solid color. Pictures are now automatically "
"reloaded from the disk after being saved."
msgstr ""

#: data/com.github.maoschanz.drawing.appdata.xml.in
msgid ""
"The user interface of the \"select\" tool changed, as well as the keyboard "
"shortcuts to change tab."
msgstr ""

#: data/com.github.maoschanz.drawing.appdata.xml.in
msgid ""
"A small rendering issue when previewing a blur filter has also been fixed."
msgstr ""

#. very generic release notes i use for ALL minor updates, please
#. translate this one!
#: data/com.github.maoschanz.drawing.appdata.xml.in
msgid ""
"Version 1.0.1 features several minor bug fixes, and various new translations."
msgstr ""

#: data/com.github.maoschanz.drawing.appdata.xml.in
msgid ""
"By popular demand, the \"highlighter\" tool is now enabled by default, and "
"the message dialog to warn you about the release notes is less intrusive."
msgstr ""

#: data/com.github.maoschanz.drawing.appdata.xml.in
msgid ""
"The main improvement in this update is the zoom workflow: since the version "
"1.0.0 it's possible to zoom in very deep, but the process was very slow, and "
"the view didn't stay well centered around the mouse pointer; and once at "
"2000%%, scrolling up or down, or left or right, was quite violent. These "
"problems should all have disappeared in this new version!"
msgstr ""

#: data/com.github.maoschanz.drawing.appdata.xml.in
msgid ""
"Incorrect command line parsing when using the app outside of a flatpak "
"sandbox has also been fixed."
msgstr ""

#: data/com.github.maoschanz.drawing.appdata.xml.in
msgid ""
"For users on elementary OS, a small issue concerning window resizing has "
"been mended too."
msgstr ""

#: data/com.github.maoschanz.drawing.appdata.xml.in
msgid ""
"Version 1.0.0 improves rendering performance, which is visible when editing "
"large images with a poor CPU."
msgstr ""

#: data/com.github.maoschanz.drawing.appdata.xml.in
msgid ""
"You can now use the new \"skew\" tool, to tilt an image from a rectangle to "
"a parallelogram. Such a deformation can be applied horizontally or "
"vertically."
msgstr ""

#: data/com.github.maoschanz.drawing.appdata.xml.in
msgid ""
"You can select tools with keyboard accelerators (Alt+letter). This may not "
"work yet with languages using a non-latin alphabet."
msgstr ""

#: data/com.github.maoschanz.drawing.appdata.xml.in
msgid ""
"Zooming very deep is now possible, and the rendering will be very crisp, "
"even at 2000%%."
msgstr ""

#: data/com.github.maoschanz.drawing.appdata.xml.in
msgid ""
"Pressing \"ctrl\" will display the cursor coordinates in a tooltip. If you "
"do it while using a tool, it may display additional data, for example the "
"dimensions of the shape you're drawing!"
msgstr ""

#: data/com.github.maoschanz.drawing.appdata.xml.in
msgid ""
"Pressing \"shift\", or \"alt\" when using a tool enables specific options, "
"such as locking the direction for the \"line\" tool, or changing the filling "
"style of a shape."
msgstr ""

#: data/com.github.maoschanz.drawing.appdata.xml.in
msgid ""
"Using the \"scale\" tool, you may optionally set the new size as a relative "
"percentage rather than an absolute value in pixels."
msgstr ""

#. Caption of a screenshot, for appstores
#: data/com.github.maoschanz.drawing.appdata.xml.in
msgid "The window and its primary menu"
msgstr ""

#. Caption of a screenshot, for appstores
#: data/com.github.maoschanz.drawing.appdata.xml.in
msgid "The selection and the actions associated with it"
msgstr ""

#. Caption of a screenshot, for appstores
#: data/com.github.maoschanz.drawing.appdata.xml.in
msgid "Zooming in various shapes"
msgstr ""

#. Caption of a screenshot, for appstores
#: data/com.github.maoschanz.drawing.appdata.xml.in
msgid "The \"new image\" menu opened"
msgstr ""

#: src/ui/app-menus.ui
msgid "File"
msgstr ""

#: src/ui/app-menus.ui src/ui/toolbar.ui src/ui/toolbar-symbolic.ui
#: src/ui/win-menus.ui
msgid "Open an image"
msgstr ""

#: src/ui/app-menus.ui src/ui/shortcuts.ui src/ui/win-menus.ui
msgid "New Blank Image"
msgstr ""

#: src/ui/app-menus.ui src/ui/win-menus.ui src/new_image_dialog.py
msgid "New Image With Custom Size"
msgstr ""

#: src/ui/app-menus.ui src/ui/shortcuts.ui src/ui/win-menus.ui
msgid "New Image From Selection"
msgstr ""

#: src/ui/app-menus.ui src/ui/shortcuts.ui src/ui/win-menus.ui
msgid "New Image From Clipboard"
msgstr ""

#: src/ui/app-menus.ui src/ui/win-menus.ui
msgid "Reload file"
msgstr ""

#: src/ui/app-menus.ui src/ui/win-menus.ui src/properties.py
msgid "Image properties"
msgstr ""

#: src/ui/app-menus.ui src/ui/shortcuts.ui
msgid "Reset canvas"
msgstr ""

#: src/ui/app-menus.ui src/ui/headerbar.ui src/ui/headerbar-eos.ui
#: src/ui/shortcuts.ui src/ui/toolbar.ui src/ui/toolbar-symbolic.ui
#: src/saving_manager.py
msgid "Save"
msgstr ""

#: src/ui/app-menus.ui src/ui/win-menus.ui
msgid "Save without transparency"
msgstr ""

#. This "feature" is only visible on April Fools' day, and it
#. will just rickroll the user.
#: src/ui/app-menus.ui src/ui/win-menus.ui
msgid "Prepare as NFT…"
msgstr ""

#: src/ui/app-menus.ui src/ui/headerbar-eos.ui src/ui/win-menus.ui
#: src/saving_manager.py
msgid "Save as…"
msgstr ""

#: src/ui/app-menus.ui src/ui/selection-manager.ui src/ui/win-menus.ui
#: src/optionsbars/selection/optionsbar-selection.ui src/tools/ui/selection.ui
msgid "Export as…"
msgstr ""

#: src/ui/app-menus.ui src/ui/shortcuts.ui src/ui/toolbar.ui
#: src/ui/toolbar-symbolic.ui src/ui/win-menus.ui
msgid "Copy to clipboard"
msgstr ""

#: src/ui/app-menus.ui src/ui/toolbar.ui src/ui/toolbar-symbolic.ui
#: src/ui/win-menus.ui
msgid "Print"
msgstr ""

#: src/ui/app-menus.ui
msgid "Close Image"
msgstr ""

#: src/ui/app-menus.ui
msgid "Close Window"
msgstr ""

#: src/ui/app-menus.ui src/ui/shortcuts.ui
msgid "Quit all windows"
msgstr ""

#: src/ui/app-menus.ui
msgid "Edit"
msgstr ""

#: src/ui/app-menus.ui src/ui/headerbar.ui src/ui/headerbar-eos.ui
#: src/ui/shortcuts.ui src/ui/toolbar.ui src/ui/toolbar-symbolic.ui
#: src/deco_manager.py
msgid "Undo"
msgstr ""

#: src/ui/app-menus.ui src/ui/headerbar.ui src/ui/headerbar-eos.ui
#: src/ui/shortcuts.ui src/ui/toolbar.ui src/ui/toolbar-symbolic.ui
#: src/deco_manager.py
msgid "Redo"
msgstr ""

#: src/ui/app-menus.ui
msgid "Rebuild from history"
msgstr ""

#: src/ui/app-menus.ui src/ui/selection-manager.ui src/ui/shortcuts.ui
#: src/optionsbars/selection/optionsbar-selection.ui src/tools/ui/selection.ui
msgid "Select all"
msgstr ""

#: src/ui/app-menus.ui src/ui/selection-manager.ui src/ui/shortcuts.ui
#: src/optionsbars/selection/optionsbar-selection.ui src/tools/ui/selection.ui
msgid "Cut"
msgstr ""

#: src/ui/app-menus.ui src/ui/selection-manager.ui src/ui/shortcuts.ui
#: src/optionsbars/selection/optionsbar-selection.ui src/tools/ui/selection.ui
msgid "Copy"
msgstr ""

#: src/ui/app-menus.ui src/ui/selection-manager.ui
#: src/optionsbars/selection/optionsbar-selection.ui src/tools/ui/selection.ui
msgid "Delete"
msgstr ""

#: src/ui/app-menus.ui src/ui/selection-manager.ui src/ui/shortcuts.ui
#: src/ui/toolbar.ui src/ui/toolbar-symbolic.ui
#: src/optionsbars/selection/optionsbar-selection.ui
msgid "Paste"
msgstr ""

#: src/ui/app-menus.ui src/ui/selection-manager.ui src/ui/toolbar.ui
#: src/ui/toolbar-symbolic.ui src/window.py
#: src/optionsbars/selection/optionsbar-selection.ui
msgid "Import"
msgstr ""

#: src/ui/app-menus.ui src/ui/preferences.ui src/ui/win-menus.ui
#: src/preferences.py
msgid "Preferences"
msgstr ""

#: src/ui/app-menus.ui
msgid "View"
msgstr ""

#: src/ui/app-menus.ui src/optionsbars/classic/optionsbar-classic.ui
<<<<<<< HEAD
#: src/optionsbars/selection/optionsbar-selection.ui
=======
#: src/optionsbars/selection/optionsbar-selection.ui src/tools/ui/tool-text.ui
>>>>>>> d8edb273
msgid "Preview"
msgstr ""

#: src/ui/app-menus.ui src/ui/shortcuts.ui src/preferences.py
msgid "Zoom"
msgstr ""

#: src/ui/app-menus.ui src/ui/minimap.ui src/ui/shortcuts.ui
msgid "Optimal Zoom"
msgstr ""

#: src/ui/app-menus.ui src/ui/minimap.ui src/ui/shortcuts.ui src/ui/toolbar.ui
#: src/ui/toolbar-symbolic.ui src/optionsbars/transform/optionsbar-crop.ui
#: src/optionsbars/transform/optionsbar-scale.ui
#: src/optionsbars/transform/optionsbar-skew.ui
msgid "Zoom Out"
msgstr ""

#: src/ui/app-menus.ui src/ui/shortcuts.ui src/ui/toolbar.ui
#: src/ui/toolbar-symbolic.ui src/optionsbars/transform/optionsbar-crop.ui
#: src/optionsbars/transform/optionsbar-scale.ui
#: src/optionsbars/transform/optionsbar-skew.ui
msgid "Original Zoom"
msgstr ""

#: src/ui/app-menus.ui src/ui/minimap.ui src/ui/shortcuts.ui src/ui/toolbar.ui
#: src/ui/toolbar-symbolic.ui src/optionsbars/transform/optionsbar-crop.ui
#: src/optionsbars/transform/optionsbar-scale.ui
#: src/optionsbars/transform/optionsbar-skew.ui
msgid "Zoom In"
msgstr ""

#. Context: this submenu is about moving the view to the
#. left/right/top/bottom
#: src/ui/app-menus.ui
msgid "Position"
msgstr ""

#: src/ui/app-menus.ui src/ui/shortcuts.ui
msgid "Go Left"
msgstr ""

#: src/ui/app-menus.ui src/ui/shortcuts.ui
msgid "Go Up"
msgstr ""

#: src/ui/app-menus.ui src/ui/shortcuts.ui
msgid "Go Down"
msgstr ""

#: src/ui/app-menus.ui src/ui/shortcuts.ui
msgid "Go Right"
msgstr ""

#. Context: this action scrolls to the left end of the
#. canvas. The "go left" action only goes a few centimeters
#. to the left, but this one goes all the way left.
#: src/ui/app-menus.ui src/ui/shortcuts.ui
msgid "Go to the left end"
msgstr ""

#. Context: this action scrolls to the top of the canvas
#. The "go up" action only goes a few centimeters up, but
#. this one goes all the way to the top.
#: src/ui/app-menus.ui src/ui/shortcuts.ui
msgid "Go to the top"
msgstr ""

#. Context: this action scrolls to the bottom of the canvas
#. The "go down" action only goes a few centimeters down,
#. but this one goes all the way to the bottom.
#: src/ui/app-menus.ui src/ui/shortcuts.ui
msgid "Go to the bottom"
msgstr ""

#. Context: this action scrolls to the right end of the
#. canvas. The "go right" action only goes a few centimeters
#. to the right, but this one goes all the way right.
#: src/ui/app-menus.ui src/ui/shortcuts.ui
msgid "Go to the right end"
msgstr ""

#: src/ui/app-menus.ui src/ui/shortcuts.ui
msgid "Tab at the left"
msgstr ""

#: src/ui/app-menus.ui src/ui/shortcuts.ui
msgid "Tab at the right"
msgstr ""

#: src/ui/app-menus.ui
msgid "Refresh"
msgstr ""

#. Label shown only in developer mode
#: src/ui/app-menus.ui
msgid "Track framerate"
msgstr ""

#: src/ui/app-menus.ui
msgid "Dark theme variant"
msgstr ""

#: src/ui/app-menus.ui
msgid "Show the menu-bar"
msgstr ""

#: src/ui/app-menus.ui
msgid "Hide toolbars"
msgstr ""

#: src/ui/app-menus.ui src/ui/shortcuts.ui src/ui/win-menus.ui
msgid "Fullscreen"
msgstr ""

#: src/ui/app-menus.ui src/ui/shortcuts.ui src/preferences.py
msgid "Colors"
msgstr ""

#: src/ui/app-menus.ui
msgid "Edit Main Color…"
msgstr ""

#: src/ui/app-menus.ui
msgid "Edit Secondary Color…"
msgstr ""

#: src/ui/app-menus.ui src/ui/shortcuts.ui
#: src/optionsbars/classic/optionsbar-classic.ui
msgid "Exchange colors"
msgstr ""

#: src/ui/app-menus.ui
msgid "Color application mode"
msgstr ""

#: src/ui/app-menus.ui src/optionsbars/classic/optionsbar_color_popover.py
#: src/optionsbars/classic/optionsbar-color-popover.ui
msgid "Normal"
msgstr ""

#. Context: possible ways to apply the color to the canvas
#: src/ui/app-menus.ui src/optionsbars/classic/optionsbar_color_popover.py
#: src/optionsbars/classic/optionsbar-operator-menus.ui
msgid "Highlight"
msgstr ""

#. Context: a possible way to highlight text
#: src/ui/app-menus.ui src/optionsbars/classic/optionsbar-operator-menus.ui
#: src/tools/ui/tool-highlight.ui src/tools/classic_tools/tool_highlight.py
msgid "Dark text on light background"
msgstr ""

#. Context: a possible way to highlight text
#: src/ui/app-menus.ui src/optionsbars/classic/optionsbar-operator-menus.ui
#: src/tools/ui/tool-highlight.ui src/tools/classic_tools/tool_highlight.py
msgid "Light text on dark background"
msgstr ""

#. Context: possible ways to apply the color to the canvas, using
#. only some specific dimension(s) of the selected color in its
#. hue-saturation-luminosity (HSL) representation
#: src/ui/app-menus.ui src/optionsbars/classic/optionsbar_color_popover.py
#: src/optionsbars/classic/optionsbar-operator-menus.ui
msgid "HSL modes"
msgstr ""

#. Context: a possible way to apply the color to the canvas
#: src/ui/app-menus.ui src/optionsbars/classic/optionsbar_color_popover.py
#: src/optionsbars/classic/optionsbar-operator-menus.ui
msgid "Hue only"
msgstr ""

#. Context: a possible way to apply the color to the canvas
#: src/ui/app-menus.ui src/optionsbars/classic/optionsbar_color_popover.py
#: src/optionsbars/classic/optionsbar-operator-menus.ui
msgid "Saturation only"
msgstr ""

#. Context: a possible way to apply the color to the canvas
#: src/ui/app-menus.ui src/optionsbars/classic/optionsbar_color_popover.py
#: src/optionsbars/classic/optionsbar-operator-menus.ui
msgid "Hue and saturation"
msgstr ""

#. Context: a possible way to apply the color to the canvas
#: src/ui/app-menus.ui src/optionsbars/classic/optionsbar_color_popover.py
#: src/optionsbars/classic/optionsbar-operator-menus.ui
msgid "Luminosity only"
msgstr ""

#. Context: possible ways to apply the color to the canvas
#: src/ui/app-menus.ui src/optionsbars/classic/optionsbar_color_popover.py
#: src/optionsbars/classic/optionsbar-operator-menus.ui
msgid "Other modes"
msgstr ""

#. Context: a possible way to apply the color to the canvas
#: src/ui/app-menus.ui src/optionsbars/classic/optionsbar_color_popover.py
#: src/optionsbars/classic/optionsbar-operator-menus.ui
msgid "Raw source color"
msgstr ""

#. Context: a possible way to apply the color to the canvas
#: src/ui/app-menus.ui src/optionsbars/classic/optionsbar_color_popover.py
#: src/optionsbars/classic/optionsbar-operator-menus.ui
msgid "Difference"
msgstr ""

#: src/ui/app-menus.ui
msgid "Don't use the colors but…"
msgstr ""

#: src/ui/app-menus.ui src/optionsbars/classic/optionsbar_color_popover.py
#: src/optionsbars/classic/optionsbar-color-popover.ui
msgid "Erase"
msgstr ""

#: src/ui/app-menus.ui src/ui/preferences.ui src/ui/shortcuts.ui
msgid "Tools"
msgstr ""

#: src/ui/app-menus.ui
msgid "Previous tool"
msgstr ""

#: src/ui/app-menus.ui
msgid "Active tool"
msgstr ""

#: src/ui/app-menus.ui src/ui/shortcuts.ui src/ui/win-menus.ui
#: src/preferences.py
msgid "Show tools names"
msgstr ""

#: src/ui/app-menus.ui src/ui/shortcuts.ui
msgid "Bigger width"
msgstr ""

#: src/ui/app-menus.ui src/ui/shortcuts.ui
msgid "Smaller width"
msgstr ""

#: src/ui/app-menus.ui
msgid "Troubleshoot selection"
msgstr ""

#: src/ui/app-menus.ui
#: src/optionsbars/transform/abstract-optionsbar-transform.ui
msgid "Cancel transformation"
msgstr ""

#: src/ui/app-menus.ui
#: src/optionsbars/transform/abstract-optionsbar-transform.ui
msgid "Apply transformation"
msgstr ""

#: src/ui/app-menus.ui
msgid "Options"
msgstr ""

#: src/ui/app-menus.ui src/ui/shortcuts.ui src/ui/win-menus.ui
msgid "Help"
msgstr ""

#: src/ui/app-menus.ui src/ui/shortcuts.ui src/ui/win-menus.ui
msgid "Shortcuts"
msgstr ""

#: src/ui/app-menus.ui src/ui/window.ui src/window.py
msgid "Report a bug"
msgstr ""

#. Context: open the index of all help pages
#: src/ui/app-menus.ui
msgid "Index"
msgstr ""

#. Context: submenu listing individual help pages
#: src/ui/app-menus.ui
msgid "Individual pages"
msgstr ""

#. Context: open the help page about general use of the app
#: src/ui/app-menus.ui
msgid "Basic help"
msgstr ""

#: src/ui/app-menus.ui src/ui/minimap.ui
msgid "Help about zooming"
msgstr ""

#: src/ui/app-menus.ui
msgid "Help about the full-screen mode"
msgstr ""

#: src/ui/app-menus.ui
msgid "Help about classic tools"
msgstr ""

#: src/ui/app-menus.ui src/optionsbars/classic/optionsbar-color-popover.ui
msgid "Help about colors"
msgstr ""

#. Context: open the help page about transformation tools (crop,
#. scale, rotate, filters, ...
#: src/ui/app-menus.ui
#: src/optionsbars/transform/abstract-optionsbar-transform.ui
msgid "Help about transformation tools"
msgstr ""

#: src/ui/app-menus.ui src/optionsbars/selection/optionsbar-selection.ui
msgid "Help about selection"
msgstr ""

#: src/ui/app-menus.ui
msgid "What's new"
msgstr ""

#: src/ui/app-menus.ui src/ui/win-menus.ui
msgid "About Drawing"
msgstr ""

#: src/ui/headerbar.ui src/ui/headerbar-eos.ui src/ui/toolbar.ui
#: src/ui/toolbar-symbolic.ui src/window.py
msgid "Open"
msgstr ""

#: src/ui/headerbar-eos.ui
msgid "Share the image"
msgstr ""

#: src/ui/image.ui
msgid "The image changed on the disk, do you want to reload it?"
msgstr ""

#: src/ui/image.ui
msgid "Reload"
msgstr ""

#: src/ui/minimap.ui
msgid "100%"
msgstr ""

#: src/ui/minimap.ui src/ui/shortcuts.ui
msgid "Maximum zoom"
msgstr ""

#: src/ui/new-image-dialog.ui src/ui/properties.ui
#: src/optionsbars/transform/optionsbar-crop.ui
#: src/optionsbars/transform/optionsbar-scale.ui
msgid "Width"
msgstr ""

#: src/ui/new-image-dialog.ui src/ui/properties.ui
#: src/optionsbars/transform/optionsbar-crop.ui
#: src/optionsbars/transform/optionsbar-scale.ui
msgid "Height"
msgstr ""

#: src/ui/new-image-dialog.ui
msgid "Color"
msgstr ""

#: src/ui/new-image-dialog.ui
msgid "Use these settings by default"
msgstr ""

#: src/ui/preferences.ui
msgid "Images"
msgstr ""

#: src/ui/preferences.ui
msgid "Window"
msgstr ""

#. To translators: it's a measure unit, it appears in tooltips over
#. numerical inputs
#: src/ui/properties.ui src/utilities/utilities_units.py
msgid "pixels"
msgstr ""

#: src/ui/properties.ui
msgid "centimeters"
msgstr ""

#: src/ui/properties.ui
msgid "inches"
msgstr ""

#: src/ui/selection-manager.ui
#: src/optionsbars/selection/optionsbar-selection.ui src/tools/ui/selection.ui
msgid "Close selection"
msgstr ""

#: src/ui/selection-manager.ui src/ui/shortcuts.ui
#: src/optionsbars/selection/optionsbar-selection.ui src/tools/ui/selection.ui
msgid "Deselect"
msgstr ""

#: src/ui/selection-manager.ui src/tools/transform_tools/tool_crop.py
msgid "Crop"
msgstr ""

#: src/ui/selection-manager.ui src/tools/transform_tools/tool_scale.py
msgid "Scale"
msgstr ""

#: src/ui/selection-manager.ui src/tools/transform_tools/tool_rotate.py
msgid "Rotate"
msgstr ""

#. This is the name of the tool changing rectangles into parallelograms.
#. It's synonymous with tilt, slant, bend. If you need a reference to
#. translate it, this is named after MS Paint's "Stretch/Skew" dialog.
#: src/ui/selection-manager.ui src/preferences.py
#: src/tools/transform_tools/tool_skew.py
msgid "Skew"
msgstr ""

#: src/ui/selection-manager.ui src/tools/transform_tools/tool_filters.py
msgid "Filters"
msgstr ""

#: src/ui/selection-manager.ui src/tools/ui/selection.ui
msgid "More actions"
msgstr ""

#: src/ui/selection-manager.ui
#: src/optionsbars/selection/optionsbar-selection.ui src/tools/ui/selection.ui
msgid "Invert selection"
msgstr ""

#. Define the image as being the currently selected area
#: src/ui/selection-manager.ui
#: src/optionsbars/selection/optionsbar-selection.ui src/tools/ui/selection.ui
msgid "Define as current image"
msgstr ""

#. Expand the canvas of the current image to make the current selection fit in it.
#. Can be translated as "Expand to this size".
#: src/ui/selection-manager.ui
#: src/optionsbars/selection/optionsbar-selection.ui src/tools/ui/selection.ui
msgid "Expand image to fit"
msgstr ""

#: src/ui/selection-manager.ui
#: src/optionsbars/selection/optionsbar-selection.ui src/tools/ui/selection.ui
msgid "Open As New Image"
msgstr ""

#: src/ui/shortcuts.ui
msgid "Keyboard Shortcuts"
msgstr ""

#: src/ui/shortcuts.ui
msgid "General"
msgstr ""

#: src/ui/shortcuts.ui
msgid "Main menu"
msgstr ""

#: src/ui/shortcuts.ui
msgid "Toggle the menu-bar"
msgstr ""

#: src/ui/shortcuts.ui
msgid "Image"
msgstr ""

#: src/ui/shortcuts.ui src/window.py
msgid "Open a picture"
msgstr ""

#: src/ui/shortcuts.ui
msgid "Reload image from disk"
msgstr ""

#: src/ui/shortcuts.ui src/saving_manager.py
msgid "Save picture as…"
msgstr ""

#: src/ui/shortcuts.ui
msgid "Close the active image"
msgstr ""

#: src/ui/shortcuts.ui
msgid "Open the tool options menu"
msgstr ""

#: src/ui/shortcuts.ui
msgid "Back to previous tool"
msgstr ""

#: src/ui/shortcuts.ui
msgid "Apply a transformation"
msgstr ""

#: src/ui/shortcuts.ui
msgid "Toggle the preview"
msgstr ""

#: src/ui/shortcuts.ui src/tools/selection_tools/abstract_select.py
msgid "Selection"
msgstr ""

#. Label displayed in the keyboard shortcuts dialog
#: src/ui/shortcuts.ui
msgid "Delete the selection"
msgstr ""

#. Label displayed in the keyboard shortcuts dialog
#: src/ui/shortcuts.ui
msgid "Import a file as the selection"
msgstr ""

#. Label displayed in the keyboard shortcuts dialog
#: src/ui/shortcuts.ui
msgid "Edit the main color (left click)"
msgstr ""

#. Label displayed in the keyboard shortcuts dialog
#: src/ui/shortcuts.ui
msgid "Edit the secondary color (right click)"
msgstr ""

#: src/ui/shortcuts.ui
msgid "History"
msgstr ""

#. Context: this section of the shortcuts window is about moving
#. the view to the left/right/top/bottom
#: src/ui/shortcuts.ui
msgid "Navigation"
msgstr ""

#: src/ui/shortcuts.ui
msgid "Tabs"
msgstr ""

#: src/ui/shortcuts.ui
msgid "Toggle fullscreen mode"
msgstr ""

#: src/ui/shortcuts.ui
msgid "Toggle toolbars visibility"
msgstr ""

#: src/ui/shortcuts.ui
msgid "Touch gestures"
msgstr ""

#: src/ui/window.ui src/deco_manager.py
msgid "Loading…"
msgstr ""

#: src/ui/window.ui
msgid "Exit fullscreen"
msgstr ""

#: src/ui/win-menus.ui
msgid "What's new in Drawing"
msgstr ""

#: src/ui/win-menus.ui
msgid "Dismiss"
msgstr ""

#: src/deco_manager.py
#, python-format
msgid "Undo %s"
msgstr ""

#: src/deco_manager.py
#, python-format
msgid "Redo %s"
msgstr ""

#. Context: an error message
#: src/history_manager.py
msgid "Attempt to save an invalid state"
msgstr ""

#: src/history_manager.py
#, python-format
msgid "Error: no tool '%s'"
msgstr ""

#. Context: an error message
#: src/image.py
#, python-format
msgid "New pixbuf empty, no change applied to %s"
msgstr ""

#: src/image.py src/properties.py
msgid "Unsaved file"
msgstr ""

#. Context: this is a debug information that users will never see
#: src/image.py
#, python-format
msgid "%s frames per second"
msgstr ""

#. Description of a command line option
#: src/main.py
msgid "Show the app version"
msgstr ""

#. Description of a command line option
#: src/main.py
msgid "Open a new window"
msgstr ""

#. Description of a command line option
#: src/main.py
msgid "Open a new tab"
msgstr ""

#. Description of a command line option
#: src/main.py
msgid "Edit the clipboard content"
msgstr ""

#: src/main.py
msgid "This version isn't stable!"
msgstr ""

#: src/main.py
msgid "Report bugs or ideas"
msgstr ""

#. To tranlators: "translate" this by a list of your names (one name
#. per line), they will be displayed in the "about" dialog
#: src/main.py
msgid "translator-credits"
msgstr ""

#. To translators: this is credits for the icons, consider that "Art
#. Libre" is proper name
#: src/main.py
msgid "GNOME's \"Art Libre\" icon set authors"
msgstr ""

#: src/main.py
msgid "Simple image editor for Linux"
msgstr ""

#: src/main.py
msgid "Official webpage"
msgstr ""

#: src/main.py
msgid "Error opening this file."
msgstr ""

#. This is an error message, %s is a better command suggestion
#: src/main.py
#, python-format
msgid "Did you mean %s ?"
msgstr ""

#. This string displays the zoom level: %s will be replaced with a
#. number, while %% will be rendered as the symbol '%'
#: src/minimap.py
#, python-format
msgid "%s%%"
msgstr ""

#: src/new_image_dialog.py src/saving_manager.py src/window.py
#: src/utilities/utilities_paths.py src/tools/ui/tool-text.ui
msgid "Cancel"
msgstr ""

#. Context: Create a new image
#: src/new_image_dialog.py
msgid "Create"
msgstr ""

#. Context: title of a section of the preferences
#: src/preferences.py
msgid "New images"
msgstr ""

#: src/preferences.py
msgid "Default width"
msgstr ""

#: src/preferences.py
msgid "Default height"
msgstr ""

#. Context: this is the label that describes the initial color of an
#. image (as set in the preferences or in the "new image with custom
#. size" dialog). This is displayed in the context of editing or
#. saving the image, but not when creating it.
#: src/preferences.py src/saving_manager.py
#: src/optionsbars/selection/optionsbar-selection.ui
#: src/optionsbars/transform/optionsbar-crop.ui
#: src/optionsbars/transform/optionsbar-skew.ui src/tools/ui/selection.ui
#: src/tools/ui/tool-crop.ui src/tools/ui/tool-eraser.ui
#: src/tools/classic_tools/erasers/eraser_area.py
#: src/tools/classic_tools/erasers/eraser_rubber.py
msgid "Default color"
msgstr ""

#. Context: title of a section of the preferences
#: src/preferences.py
msgid "Images saving"
msgstr ""

#: src/preferences.py
msgid "JPEG and BMP images can't handle transparency."
msgstr ""

#: src/preferences.py
msgid ""
"If you save your images in these formats, what do want to use to replace "
"transparent pixels?"
msgstr ""

#: src/preferences.py src/saving_manager.py src/utilities/utilities_colors.py
msgid "White"
msgstr ""

#: src/preferences.py src/saving_manager.py src/utilities/utilities_colors.py
msgid "Black"
msgstr ""

#. Context: replace transparent pixels with [checkboard]. This is a
#. pattern of dark and light greys.
#: src/preferences.py src/saving_manager.py
msgid "Checkboard"
msgstr ""

#. Context: replace transparent pixels with [nothing]. In practice it
#. means the alpha channel is just removed.
#: src/preferences.py src/saving_manager.py
msgid "Nothing"
msgstr ""

#: src/preferences.py
msgid "Ask before saving"
msgstr ""

#: src/preferences.py
msgid "You can zoom with Ctrl+scrolling, or only scrolling."
msgstr ""

#: src/preferences.py
msgid "See the user help manual for explanations."
msgstr ""

#: src/preferences.py
msgid "Use 'Ctrl' to zoom"
msgstr ""

#. Context: title of a section of the preferences (appearance of the
#. tools: big icons?, labels?)
#: src/preferences.py
msgid "Appearance"
msgstr ""

#: src/preferences.py
msgid "Use big icons"
msgstr ""

#. Context: title of a section of the preferences
#: src/preferences.py
msgid "Additional tools"
msgstr ""

#: src/preferences.py
msgid ""
"These tools are not as reliable and useful as they should be, so they are "
"not all enabled by default."
msgstr ""

#. Context: this is the name of a tool
#: src/preferences.py src/tools/classic_tools/tool_eraser.py
msgid "Eraser"
msgstr ""

#. Context: this is the name of a tool, a thick pencil dedicated to
#. highlight text, for example in screenshots
#: src/preferences.py src/tools/classic_tools/tool_highlight.py
msgid "Highlighter"
msgstr ""

#: src/preferences.py src/tools/classic_tools/tool_brush.py
#: src/tools/classic_tools/brushes/abstract_brush.py
msgid "Brush"
msgstr ""

#. Context: this is the name of a tool to draw little circles, crosses,
#. or squares at precise points of the image, for example to draw a vague
#. graph, or to highlight something in an image.
#. A number can be added on the cross/circle/square to help captioning
#. the elements of an image.
#: src/preferences.py src/tools/classic_tools/tool_points.py
msgid "Points"
msgstr ""

#. Context: this is a tool to select an area according to a shape that
#. can be freely defined by the user.
#: src/preferences.py src/tools/selection_tools/select_free.py
msgid "Free selection"
msgstr ""

#. Context: this is a tool to "magically" select an area depending on its
#. color. For example clicking on a white pixel will select the
#. surrounding area made of white pixels.
#: src/preferences.py src/tools/selection_tools/select_color.py
msgid "Color selection"
msgstr ""

#. Context: this is a tool to pick a RGBA color in the image in order to
#. use it to draw with other tools
#: src/preferences.py src/tools/classic_tools/tool_picker.py
msgid "Color Picker"
msgstr ""

#. Context: the name of a tool to fill an area of one color with an other
#: src/preferences.py src/tools/classic_tools/tool_paint.py
msgid "Paint"
msgstr ""

#. Context: the color editor is an interface to pick any RGBA color, and
#. it can be used instead of the default simple RGB palette
#: src/preferences.py
msgid "Use color editor by default"
msgstr ""

#: src/preferences.py
msgid "You can use a simple color palette, or use a full RGBA color editor."
msgstr ""

#. Context: title of a section of the preferences
#: src/preferences.py
msgid "Advanced options"
msgstr ""

#: src/preferences.py
msgid "Preview size"
msgstr ""

#. This label will not be displayed in the UI of stable versions
#: src/preferences.py
msgid "Development features"
msgstr ""

#: src/preferences.py
msgid "Background color"
msgstr ""

#: src/preferences.py
msgid "Prefer dark theme variant"
msgstr ""

#. Context: title of a section of the preferences. It corresponds to the
#. window layout (header-bar? tool-bar? menu-bar?)
#: src/preferences.py
msgid "Layout"
msgstr ""

#: src/preferences.py
msgid "The recommended value is \"Automatic\"."
msgstr ""

#. It has to match what's written in the previous string.
#: src/preferences.py
msgid "Automatic"
msgstr ""

#: src/preferences.py
msgid "Compact"
msgstr ""

#: src/preferences.py
msgid "elementary OS"
msgstr ""

#. "Legacy" is about the window layout, it means menubar+toolbar, you
#. can translate it like if it was "Traditional"
#: src/preferences.py
msgid "Legacy"
msgstr ""

#. "Legacy" is about the window layout, it means menubar+toolbar, you
#. can translate it like if it was "Traditional".
#. Symbolic icons are monochrome icons.
#: src/preferences.py
msgid "Legacy (symbolic icons)"
msgstr ""

#: src/preferences.py
msgid "Menubar only"
msgstr ""

#: src/preferences.py
msgid "Toolbar only"
msgstr ""

#. Symbolic icons are monochrome icons.
#: src/preferences.py
msgid "Toolbar only (symbolic icons)"
msgstr ""

#: src/properties.py
#, python-format
msgid "%s px"
msgstr ""

#: src/properties.py
#, python-format
msgid "%s cm"
msgstr ""

#: src/properties.py
#, python-format
msgid "%s in"
msgstr ""

#. Context: the path of the edited file
#: src/properties.py
msgid "Path"
msgstr ""

#. Context: the file format of the edited file
#: src/properties.py
msgid "Format"
msgstr ""

#: src/properties.py
msgid "Colorspace"
msgstr ""

#. Context: an invalid colorspace format
#: src/properties.py
msgid "Invalid format"
msgstr ""

#. an actual error occurred!
#. Context: an error message
#: src/saving_manager.py
msgid "Failed to replace transparency"
msgstr ""

#. Context: an error message
#: src/saving_manager.py
#, python-format
msgid "Failed to save %s"
msgstr ""

#. Context: an error message
#: src/saving_manager.py
#, python-format
msgid "Failed to reload %s"
msgstr ""

#. Context: Untitled(.png) is the default name of a newly saved file
#: src/saving_manager.py
msgid "Untitled"
msgstr ""

#. Context: the sentence "There are unsaved modifications to %s."
#: src/saving_manager.py
msgid "this picture"
msgstr ""

#: src/saving_manager.py
msgid "Discard"
msgstr ""

#. Context: %s will be replaced by the name of a file.
#: src/saving_manager.py src/window.py
#, python-format
msgid "There are unsaved modifications to %s."
msgstr ""

#: src/saving_manager.py
msgid ""
"A part of the image is selected: the pixels beneath the selection will be "
"saved with a color you might not expect!"
msgstr ""

#. Context: the user tries to save the image while previewing an
#. unapplied "transform" operation (scaling, cropping, whatever)
#: src/saving_manager.py
msgid "Modifications from the current tool haven't been applied."
msgstr ""

#. To translators: this string should be quite short
#: src/saving_manager.py
msgid "Apply & save"
msgstr ""

#. To translators: this string should be quite short
#: src/saving_manager.py
msgid "Deselect & save"
msgstr ""

#: src/saving_manager.py
msgid "Save anyway"
msgstr ""

#: src/saving_manager.py
msgid "Do you want to save anyway?"
msgstr ""

#. Context: confirm replacing transparent pixels with the selected color
#: src/saving_manager.py
msgid "Replace"
msgstr ""

#: src/saving_manager.py
msgid "This file format doesn't support transparent colors."
msgstr ""

#: src/saving_manager.py
msgid "You can save the image as a PNG file, or replace transparency with:"
msgstr ""

#: src/saving_manager.py
msgid "Replace transparency with:"
msgstr ""

#. Context: an error message
#: src/selection_manager.py
msgid "The selection pixbuf is empty."
msgstr ""

#: src/selection_manager.py
msgid "The selection path is empty."
msgstr ""

#. Context: an error message
#: src/tools_initializer.py
#, python-format
msgid "Failed to load tool: %s"
msgstr ""

#: src/window.py
msgid "Error starting the application, please report this bug."
msgstr ""

#: src/window.py
msgid "The clipboard doesn't contain any image."
msgstr ""

#. Context: %s is a file name
#: src/window.py
#, python-format
msgid "The file %s is already opened"
msgstr ""

#. Context: the user would click here to confirm they want to open the
#. same file twice
#: src/window.py
msgid "Open again"
msgstr ""

#: src/window.py
msgid "Switch to this image"
msgstr ""

#: src/window.py
msgid "Modifications will take effect in the next new window."
msgstr ""

#: src/window.py
msgid "Middle-click or press F8 to show/hide controls."
msgstr ""

#: src/window.py
msgid "Press F11 to exit fullscreen."
msgstr ""

#: src/window.py
#, python-format
msgid ""
"Error loading the bottom pane for the tool '%s', please report this bug."
msgstr ""

#: src/window.py
#, python-format
msgid "Loading %s"
msgstr ""

#: src/window.py
msgid "New Tab"
msgstr ""

#: src/window.py
msgid "Discard changes"
msgstr ""

#. Context: %s will be replaced by the name of a file.
#: src/window.py
#, python-format
msgid "Where do you want to open %s?"
msgstr ""

#. Context for translation:
#. "What do you want to do with *these files*?"
#: src/window.py
msgid "these files"
msgstr ""

#. Context: %s will be replaced by the name of a file. The possible
#. answers are "cancel", "open", and "import"
#: src/window.py
#, python-format
msgid "What do you want to do with %s?"
msgstr ""

#: src/window.py
msgid "Image copied to clipboard"
msgstr ""

#: src/window.py
msgid "Import a picture"
msgstr ""

#: src/window.py
msgid "Required tool is not available"
msgstr ""

#: src/utilities/utilities_colors.py
msgid "Transparent"
msgstr ""

#: src/utilities/utilities_colors.py
#, python-format
msgid "%s%% transparent"
msgstr ""

#: src/utilities/utilities_colors.py
msgid "Grey"
msgstr ""

#: src/utilities/utilities_colors.py
msgid "Orange"
msgstr ""

#: src/utilities/utilities_colors.py
msgid "Brown"
msgstr ""

#. Context: the name of the current color is provided as a tooltip to
#. help users with color blindness, but some color names don't have a
#. clear definition. Here, the app thinks it's probably brown.
#: src/utilities/utilities_colors.py
msgid "Probably brown"
msgstr ""

#: src/utilities/utilities_colors.py
msgid "Red"
msgstr ""

#: src/utilities/utilities_colors.py
msgid "Green"
msgstr ""

#: src/utilities/utilities_colors.py
msgid "Blue"
msgstr ""

#: src/utilities/utilities_colors.py
msgid "Yellow"
msgstr ""

#: src/utilities/utilities_colors.py
msgid "Magenta"
msgstr ""

#: src/utilities/utilities_colors.py
msgid "Purple"
msgstr ""

#: src/utilities/utilities_colors.py
msgid "Cyan"
msgstr ""

#. Context: the name of the current color is provided as a tooltip to
#. help users with color blindness, but some color names don't have a
#. clear definition. Here, the app thinks it's probably teal.
#. You can translate "teal" with the name of approaching color, like
#. turquoise or green-blue.
#: src/utilities/utilities_colors.py
msgid "Probably teal"
msgstr ""

#. Context: the name of the current color is provided as a tooltip to
#. help users with color blindness, but some color names don't have a
#. clear definition. Here, the app can't find a corresponding color name.
#: src/utilities/utilities_colors.py
msgid "Unknown color name"
msgstr ""

#: src/utilities/utilities_files.py
msgid "All pictures"
msgstr ""

#: src/utilities/utilities_files.py
msgid "PNG images"
msgstr ""

#: src/utilities/utilities_files.py
msgid "JPEG images"
msgstr ""

#: src/utilities/utilities_files.py
msgid "BMP images"
msgstr ""

#: src/utilities/utilities_files.py
#, python-format
msgid "%s isn't an image."
msgstr ""

#: src/utilities/utilities_files.py
msgid "Sorry, WEBP images can't be loaded by this app."
msgstr ""

#. Context: an error message, %s is a file path
#: src/utilities/utilities_files.py
#, python-format
msgid "Despite its name, %s is a WEBP file."
msgstr ""

#: src/utilities/utilities_paths.py
msgid "Continue"
msgstr ""

#: src/utilities/utilities_paths.py
msgid "The area seems poorly delimited, or is very complex."
msgstr ""

#: src/utilities/utilities_paths.py
msgid "This algorithm may not be able to manage the wanted area."
msgstr ""

#: src/utilities/utilities_paths.py
msgid "Do you want to abort the operation, or to let the tool struggle ?"
msgstr ""

#. To translators: it appears in tooltips over numerical inputs
#: src/utilities/utilities_units.py
msgid "percents"
msgstr ""

#. To translators: it's the angle measure unit, it appears in a tooltip
#. over a numerical input
#: src/utilities/utilities_units.py
msgid "degrees"
msgstr ""

#. Context: this is equivalent to "Highlight: Light text on dark background"
#. but it has to be FAR SHORTER so it fits in the color chooser
#: src/optionsbars/classic/optionsbar_color_popover.py
msgid "Highlight (dark)"
msgstr ""

#: src/optionsbars/classic/optionsbar_color_popover.py
#: src/tools/ui/tool-shape.ui
msgid "Main color"
msgstr ""

#: src/optionsbars/classic/optionsbar_color_popover.py
#: src/optionsbars/selection/optionsbar-selection.ui
#: src/optionsbars/transform/optionsbar-crop.ui
#: src/optionsbars/transform/optionsbar-skew.ui src/tools/ui/selection.ui
#: src/tools/ui/tool-crop.ui src/tools/ui/tool-eraser.ui
#: src/tools/ui/tool-shape.ui src/tools/classic_tools/erasers/eraser_area.py
#: src/tools/classic_tools/erasers/eraser_rubber.py
msgid "Secondary color"
msgstr ""

#: src/optionsbars/classic/optionsbar-classic.ui
msgid "Tool size"
msgstr ""

#: src/optionsbars/classic/optionsbar-classic.ui src/tools/abstract_tool.py
msgid "No options"
msgstr ""

#: src/optionsbars/classic/optionsbar-color-popover.ui
msgid "How the color will be applied to the existing pixels"
msgstr ""

#: src/optionsbars/classic/optionsbar-color-popover.ui
msgid "Back to the palette"
msgstr ""

#: src/optionsbars/classic/optionsbar-color-popover.ui
msgid "Palette"
msgstr ""

#: src/optionsbars/selection/optionsbar-selection.ui
msgid "Selection options"
msgstr ""

#: src/optionsbars/selection/optionsbar-selection.ui src/tools/ui/selection.ui
#: src/tools/ui/tool-eraser.ui
msgid "Replace with…"
msgstr ""

#: src/optionsbars/selection/optionsbar-selection.ui
#: src/optionsbars/transform/optionsbar-crop.ui
#: src/optionsbars/transform/optionsbar-skew.ui src/tools/ui/selection.ui
#: src/tools/ui/tool-crop.ui src/tools/ui/tool-eraser.ui
#: src/tools/classic_tools/erasers/eraser_area.py
#: src/tools/classic_tools/erasers/eraser_rubber.py
#: src/tools/transform_tools/filters/filter_transparency.py
msgid "Transparency"
msgstr ""

#: src/optionsbars/selection/optionsbar-selection.ui src/tools/ui/selection.ui
msgid "Extract from this color"
msgstr ""

#: src/optionsbars/transform/abstract-optionsbar-transform.ui
msgid "More options"
msgstr ""

#: src/optionsbars/transform/optionsbar-crop.ui
#: src/optionsbars/transform/optionsbar-skew.ui src/tools/ui/tool-crop.ui
msgid "Expand with…"
msgstr ""

#: src/optionsbars/transform/optionsbar-filters.ui
#: src/tools/transform_tools/tool_filters.py
msgid "Select a filter…"
msgstr ""

#: src/optionsbars/transform/optionsbar-rotate.ui
msgid "Angle (degrees)"
msgstr ""

#: src/optionsbars/transform/optionsbar-rotate.ui
msgid "Angle"
msgstr ""

#: src/optionsbars/transform/optionsbar-rotate.ui src/tools/ui/tool-rotate.ui
msgid "Rotate left"
msgstr ""

#: src/optionsbars/transform/optionsbar-rotate.ui src/tools/ui/tool-rotate.ui
msgid "Rotate right"
msgstr ""

#: src/optionsbars/transform/optionsbar-rotate.ui src/tools/ui/tool-rotate.ui
msgid "Flip horizontally"
msgstr ""

#: src/optionsbars/transform/optionsbar-rotate.ui src/tools/ui/tool-rotate.ui
msgid "Flip vertically"
msgstr ""

#. Context: the title of a menu to chose how the image will be scaled
#: src/optionsbars/transform/optionsbar-scale.ui src/tools/ui/tool-scale.ui
msgid "Keep proportions"
msgstr ""

#. Context: an item in a menu whose title is "Keep proportions"
#. Context for translations: "Always [keep proportions]"
#: src/optionsbars/transform/optionsbar-scale.ui src/tools/ui/tool-scale.ui
msgid "Always"
msgstr ""

#. Context: an item in a menu whose title is "Keep proportions"
#. Context for translations: "[Keep proportions only] when scaling from corners"
#: src/optionsbars/transform/optionsbar-scale.ui src/tools/ui/tool-scale.ui
msgid "When scaling from corners"
msgstr ""

#. Context for translations: "[Keep proportions only] when setting values manually"
#: src/optionsbars/transform/optionsbar-scale.ui src/tools/ui/tool-scale.ui
msgid "When setting values manually"
msgstr ""

#. Context: an item in a menu whose title is "Keep proportions"
#. Context for translations: "Never [keep proportions]"
#: src/optionsbars/transform/optionsbar-scale.ui src/tools/ui/tool-scale.ui
msgid "Never"
msgstr ""

#: src/optionsbars/transform/optionsbar-scale.ui src/tools/ui/tool-scale.ui
msgid "Pixels"
msgstr ""

#: src/optionsbars/transform/optionsbar-scale.ui src/tools/ui/tool-scale.ui
msgid "Percentage"
msgstr ""

#: src/optionsbars/transform/optionsbar-skew.ui
msgid "Horizontal deformation"
msgstr ""

#: src/optionsbars/transform/optionsbar-skew.ui
msgid "Vertical deformation"
msgstr ""

#. Context: an error message
#: src/tools/abstract_tool.py
#, python-brace-format
msgid "Can't start operation: wrong tool id (expected {0}, got {1})"
msgstr ""

#: src/tools/ui/tool-arc.ui src/tools/ui/tool-line.ui
#: src/tools/ui/tool-pencil.ui
msgid "Line shape"
msgstr ""

#. Context: this is the name of a line shape
#: src/tools/ui/tool-arc.ui src/tools/ui/tool-line.ui
#: src/tools/ui/tool-pencil.ui src/tools/classic_tools/tool_pencil.py
msgid "Round"
msgstr ""

#. Context: this is the name of a line shape
#: src/tools/ui/tool-arc.ui src/tools/ui/tool-line.ui
#: src/tools/ui/tool-pencil.ui src/tools/ui/tool-points.ui
#: src/tools/classic_tools/tool_pencil.py
#: src/tools/classic_tools/tool_points.py
msgid "Square"
msgstr ""

#: src/tools/ui/tool-arc.ui src/tools/ui/tool-line.ui
#: src/tools/ui/tool-pencil.ui
msgid "Outline"
msgstr ""

#: src/tools/ui/tool-arc.ui src/tools/ui/tool-line.ui
#: src/tools/ui/tool-pencil.ui
msgid "No dashes"
msgstr ""

#: src/tools/ui/tool-arc.ui src/tools/ui/tool-line.ui
#: src/tools/ui/tool-pencil.ui
msgid "Simple dashes"
msgstr ""

#: src/tools/ui/tool-arc.ui src/tools/ui/tool-line.ui
#: src/tools/ui/tool-pencil.ui
msgid "Long dashes"
msgstr ""

#: src/tools/ui/tool-arc.ui src/tools/ui/tool-line.ui
#: src/tools/ui/tool-pencil.ui
msgid "Short dashes"
msgstr ""

#: src/tools/ui/tool-arc.ui src/tools/ui/tool-line.ui
#: src/tools/ui/tool-pencil.ui
msgid "Alternated dashes"
msgstr ""

#: src/tools/ui/tool-arc.ui src/tools/ui/tool-line.ui
msgid "No arrow"
msgstr ""

#: src/tools/ui/tool-arc.ui src/tools/ui/tool-line.ui
msgid "Simple arrow"
msgstr ""

#: src/tools/ui/tool-arc.ui src/tools/ui/tool-line.ui
msgid "Double arrow"
msgstr ""

#: src/tools/ui/tool-arc.ui src/tools/ui/tool-brush.ui
#: src/tools/ui/tool-highlight.ui src/tools/ui/tool-line.ui
#: src/tools/ui/tool-pencil.ui src/tools/ui/tool-points.ui
#: src/tools/ui/tool-shape.ui src/tools/ui/tool-text.ui
msgid "Antialiasing"
msgstr ""

#: src/tools/ui/tool-brush.ui src/tools/classic_tools/brushes/brush_simple.py
msgid "Simple brush"
msgstr ""

#: src/tools/ui/tool-brush.ui src/tools/classic_tools/brushes/brush_airbrush.py
msgid "Airbrush"
msgstr ""

#: src/tools/ui/tool-brush.ui src/tools/classic_tools/brushes/brush_hairy.py
msgid "Hairy brush"
msgstr ""

#: src/tools/ui/tool-brush.ui src/tools/classic_tools/brushes/brush_nib.py
msgid "Calligraphic nib"
msgstr ""

#: src/tools/ui/tool-brush.ui src/tools/classic_tools/brushes/brush_nib.py
msgid "Right-handed nib"
msgstr ""

#: src/tools/ui/tool-brush.ui src/tools/classic_tools/brushes/brush_nib.py
msgid "Vertical nib"
msgstr ""

#: src/tools/ui/tool-brush.ui src/tools/classic_tools/brushes/brush_nib.py
msgid "Left-handed nib"
msgstr ""

#. brush_direction == 'horizontal':
#: src/tools/ui/tool-brush.ui src/tools/classic_tools/brushes/brush_nib.py
msgid "Horizontal nib"
msgstr ""

#: src/tools/ui/tool-eraser.ui src/tools/classic_tools/erasers/eraser_rubber.py
msgid "Rubber eraser"
msgstr ""

#: src/tools/ui/tool-eraser.ui src/tools/classic_tools/erasers/eraser_area.py
msgid "Rectangle area"
msgstr ""

#. Context: this feature erases the color where the user clicked.
#. For example to cut out an object from its solid background.
#: src/tools/ui/tool-eraser.ui src/tools/classic_tools/erasers/eraser_color.py
msgid "Remove color"
msgstr ""

#: src/tools/ui/tool-eraser.ui src/tools/classic_tools/erasers/eraser_area.py
msgid "Blur"
msgstr ""

#: src/tools/ui/tool-eraser.ui src/tools/classic_tools/erasers/eraser_area.py
msgid "Shuffle pixels"
msgstr ""

#: src/tools/ui/tool-eraser.ui src/tools/classic_tools/erasers/eraser_area.py
msgid "Shuffle and blur"
msgstr ""

#. Context: a filter to censor the image with some little tiles
#: src/tools/ui/tool-eraser.ui src/tools/ui/tool-filters.ui
#: src/tools/classic_tools/erasers/eraser_area.py
#: src/tools/transform_tools/tool_filters.py
msgid "Mosaic"
msgstr ""

#: src/tools/ui/tool-eraser.ui
msgid "Solid color"
msgstr ""

#: src/tools/ui/tool-filters.ui src/tools/transform_tools/tool_filters.py
msgid "Change saturation"
msgstr ""

#. Context: a filter adding like a light veil on the image
#: src/tools/ui/tool-filters.ui src/tools/transform_tools/tool_filters.py
msgid "Veil"
msgstr ""

#: src/tools/ui/tool-filters.ui src/tools/ui/tool-highlight.ui
#: src/tools/transform_tools/tool_filters.py
msgid "Add transparency"
msgstr ""

#: src/tools/ui/tool-filters.ui src/tools/transform_tools/tool_filters.py
#: src/tools/transform_tools/filters/filter_contrast.py
msgid "Increase contrast"
msgstr ""

#. Context: the title of the menu with various types of blurring
#. filters and their options.
#: src/tools/ui/tool-filters.ui
msgid "Blurring"
msgstr ""

#: src/tools/ui/tool-filters.ui src/tools/transform_tools/tool_filters.py
msgid "Fast blur"
msgstr ""

#: src/tools/ui/tool-filters.ui src/tools/transform_tools/tool_filters.py
msgid "Slow blur"
msgstr ""

#: src/tools/ui/tool-filters.ui
msgid "Blur direction"
msgstr ""

#. Context: about the blur direction
#: src/tools/ui/tool-filters.ui
msgid "No direction"
msgstr ""

#: src/tools/ui/tool-filters.ui
msgid "Blur horizontally"
msgstr ""

#: src/tools/ui/tool-filters.ui
msgid "Blur vertically"
msgstr ""

#: src/tools/ui/tool-filters.ui src/tools/transform_tools/tool_filters.py
msgid "Invert colors"
msgstr ""

#: src/tools/ui/tool-highlight.ui
msgid "Straighten the line"
msgstr ""

#: src/tools/ui/tool-line.ui
msgid "Color gradient"
msgstr ""

#: src/tools/ui/tool-line.ui
msgid "Locked direction"
msgstr ""

#. Context: title for the list of the possible painting algorithms.
#: src/tools/ui/tool-paint.ui
msgid "Behavior"
msgstr ""

#. Context: this is one of the possible painting algorithms. It
#. tries to draw a shape around the area to paint, and fill it
#. with the new color. The shape is approximative so it's not the
#. default behavior of the tool.
#: src/tools/ui/tool-paint.ui
msgid "Encircle and fill"
msgstr ""

#. Context: this is one of the possible painting algorithms. It
#. erases the color the user clicked, and then replace transparent
#. pixels with the new color.
#: src/tools/ui/tool-paint.ui
msgid "Erase and replace"
msgstr ""

#. Context: this is one of the possible painting algorithms. It
#. paints over the entire image, instead of following the shapes
#. already drawn.
#: src/tools/ui/tool-paint.ui
msgid "Entire image"
msgstr ""

#: src/tools/ui/tool-points.ui
msgid "Dots type"
msgstr ""

#: src/tools/ui/tool-points.ui src/tools/ui/tool-shape.ui
#: src/tools/classic_tools/tool_points.py src/tools/classic_tools/tool_shape.py
msgid "Circle"
msgstr ""

#: src/tools/ui/tool-points.ui src/tools/classic_tools/tool_points.py
msgid "Cross"
msgstr ""

#: src/tools/ui/tool-points.ui src/tools/classic_tools/tool_points.py
msgid "X-shaped cross"
msgstr ""

#: src/tools/ui/tool-points.ui
msgid "Include a number"
msgstr ""

#: src/tools/ui/tool-points.ui
msgid "Next number"
msgstr ""

#: src/tools/ui/tool-points.ui
msgid "Reset number"
msgstr ""

#: src/tools/ui/tool-points.ui
msgid "Decrement number"
msgstr ""

#: src/tools/ui/tool-points.ui
msgid "Increment number"
msgstr ""

#: src/tools/ui/tool-shape.ui src/tools/classic_tools/tool_shape.py
msgid "Solid outline"
msgstr ""

#: src/tools/ui/tool-shape.ui src/tools/classic_tools/tool_shape.py
msgid "Dashed outline"
msgstr ""

#: src/tools/ui/tool-shape.ui src/tools/classic_tools/tool_shape.py
msgid "No outline"
msgstr ""

#: src/tools/ui/tool-shape.ui
msgid "Filling"
msgstr ""

#: src/tools/ui/tool-shape.ui src/tools/classic_tools/tool_shape.py
msgid "Empty shape"
msgstr ""

#: src/tools/ui/tool-shape.ui src/tools/classic_tools/tool_shape.py
msgid "Horizontal gradient"
msgstr ""

#: src/tools/ui/tool-shape.ui src/tools/classic_tools/tool_shape.py
msgid "Vertical gradient"
msgstr ""

#: src/tools/ui/tool-shape.ui src/tools/classic_tools/tool_shape.py
msgid "Radial gradient"
msgstr ""

#: src/tools/ui/tool-shape.ui src/tools/classic_tools/tool_shape.py
msgid "Rectangle"
msgstr ""

#: src/tools/ui/tool-shape.ui src/tools/classic_tools/tool_shape.py
msgid "Rounded rectangle"
msgstr ""

#: src/tools/ui/tool-shape.ui src/tools/classic_tools/tool_shape.py
msgid "Oval"
msgstr ""

#: src/tools/ui/tool-shape.ui src/tools/classic_tools/tool_shape.py
msgid "Polygon"
msgstr ""

#: src/tools/ui/tool-shape.ui src/tools/classic_tools/tool_shape.py
msgid "Free shape"
msgstr ""

#: src/tools/ui/tool-shape.ui
msgid "Close shape"
msgstr ""

#: src/tools/ui/tool-text.ui
msgid "Insert here"
msgstr ""

#: src/tools/ui/tool-text.ui
msgid "Font"
msgstr ""

#: src/tools/ui/tool-text.ui
msgid "Select a font…"
msgstr ""

#: src/tools/ui/tool-text.ui
msgid "Italic"
msgstr ""

#: src/tools/ui/tool-text.ui
msgid "Bold"
msgstr ""

#. Context: the types of background behind the inserted text
#: src/tools/ui/tool-text.ui
msgid "Background"
msgstr ""

#. Context: a type of background behind the inserted text
#: src/tools/ui/tool-text.ui src/tools/classic_tools/tool_text.py
msgid "No background"
msgstr ""

#. Context: a type of background behind the inserted text
#: src/tools/ui/tool-text.ui src/tools/classic_tools/tool_text.py
msgid "Shadow"
msgstr ""

#. Context: a type of background behind the inserted text
#: src/tools/ui/tool-text.ui src/tools/classic_tools/tool_text.py
msgid "Thin outline"
msgstr ""

#. Context: a type of background behind the inserted text
#: src/tools/ui/tool-text.ui src/tools/classic_tools/tool_text.py
msgid "Thick outline"
msgstr ""

#. Context: a type of background behind the inserted text
#: src/tools/ui/tool-text.ui src/tools/classic_tools/tool_text.py
msgid "Rectangle background"
msgstr ""

#: src/tools/classic_tools/tool_arc.py
msgid "Curve"
msgstr ""

#: src/tools/classic_tools/tool_arc.py
msgid "Curve options"
msgstr ""

#: src/tools/classic_tools/tool_arc.py
msgid "Draw a second segment to complete the curve"
msgstr ""

#: src/tools/classic_tools/tool_arc.py src/tools/classic_tools/tool_line.py
msgid "Dashed arrow"
msgstr ""

#: src/tools/classic_tools/tool_arc.py src/tools/classic_tools/tool_line.py
msgid "Arrow"
msgstr ""

#: src/tools/classic_tools/tool_arc.py src/tools/classic_tools/tool_line.py
#: src/tools/classic_tools/tool_pencil.py
msgid "Dashed"
msgstr ""

#: src/tools/classic_tools/tool_arc.py src/tools/classic_tools/tool_line.py
#: src/tools/classic_tools/tool_pencil.py
msgid "Press <Alt> to toggle the 'outline' option"
msgstr ""

#: src/tools/classic_tools/tool_brush.py
msgid "Brush options"
msgstr ""

#: src/tools/classic_tools/tool_eraser.py
msgid "Press <Shift> to erase a path instead"
msgstr ""

#: src/tools/classic_tools/tool_eraser.py
msgid "Press <Shift> to erase a rectangle area instead"
msgstr ""

#: src/tools/classic_tools/tool_eraser.py
msgid "Eraser options"
msgstr ""

#: src/tools/classic_tools/tool_highlight.py
msgid "Press <Shift> to temporarily highlight on dark background instead"
msgstr ""

#: src/tools/classic_tools/tool_highlight.py
msgid "Press <Shift> to temporarily highlight on light background instead"
msgstr ""

#: src/tools/classic_tools/tool_highlight.py
msgid "Highlighter options"
msgstr ""

#: src/tools/classic_tools/tool_line.py
msgid "Line"
msgstr ""

#: src/tools/classic_tools/tool_line.py src/tools/classic_tools/tool_shape.py
#: src/tools/selection_tools/select_rect.py
#, python-format
msgid "Width: %spx"
msgstr ""

#: src/tools/classic_tools/tool_line.py src/tools/classic_tools/tool_shape.py
#: src/tools/selection_tools/select_rect.py
#, python-format
msgid "Height: %spx"
msgstr ""

#: src/tools/classic_tools/tool_line.py
#, python-format
msgid "Length: %spx"
msgstr ""

#: src/tools/classic_tools/tool_line.py
msgid "Line options"
msgstr ""

#: src/tools/classic_tools/tool_line.py
msgid "Press <Shift> to unlock the line direction"
msgstr ""

#: src/tools/classic_tools/tool_line.py
msgid "Press <Shift> to lock the line direction"
msgstr ""

#: src/tools/classic_tools/tool_paint.py
msgid "Painting options"
msgstr ""

#: src/tools/classic_tools/tool_paint.py
msgid "Click on an area to replace its color by transparency"
msgstr ""

#: src/tools/classic_tools/tool_paint.py
msgid "Click on the canvas to entirely paint it"
msgstr ""

#: src/tools/classic_tools/tool_paint.py
#: src/tools/selection_tools/select_color.py
msgid "May not work for complex shapes"
msgstr ""

#: src/tools/classic_tools/tool_paint.py
#: src/tools/selection_tools/select_color.py
msgid "It will not work well if the area's edges are blurry"
msgstr ""

#: src/tools/classic_tools/tool_pencil.py
msgid "Pencil"
msgstr ""

#: src/tools/classic_tools/tool_pencil.py
msgid "Pencil options"
msgstr ""

#: src/tools/classic_tools/tool_points.py
msgid "Points options"
msgstr ""

#: src/tools/classic_tools/tool_points.py
#, python-format
msgid "Next number: %s"
msgstr ""

#. Context: fill a shape with the color of the left click
#: src/tools/classic_tools/tool_shape.py
msgid "Filled with main color"
msgstr ""

#. Context: fill a shape with the color of the right click
#: src/tools/classic_tools/tool_shape.py
msgid "Filled with secondary color"
msgstr ""

#: src/tools/classic_tools/tool_shape.py
msgid "Shape"
msgstr ""

#: src/tools/classic_tools/tool_shape.py
#, python-format
msgid "Radius: %spx"
msgstr ""

#: src/tools/classic_tools/tool_shape.py
msgid "Shape options"
msgstr ""

#: src/tools/classic_tools/tool_shape.py
#: src/tools/selection_tools/select_free.py
msgid "Click on the shape's first point to close it."
msgstr ""

#: src/tools/classic_tools/tool_shape.py
msgid "Press <Alt>, <Shift>, or both, to quickly change the 'filling' option"
msgstr ""

#: src/tools/classic_tools/tool_text.py
msgid "Text"
msgstr ""

#: src/tools/classic_tools/tool_text.py
msgid "Text options"
msgstr ""

#: src/tools/classic_tools/tool_text.py
msgid "Grab the rectangle to adjust the text position"
msgstr ""

#: src/tools/classic_tools/tool_text.py
msgid "Click outside the rectangle to apply"
msgstr ""

#: src/tools/classic_tools/brushes/brush_airbrush.py
msgid "Density depends on the stylus pressure"
msgstr ""

#: src/tools/classic_tools/brushes/brush_airbrush.py
msgid "Density depends on the mouse speed"
msgstr ""

#: src/tools/classic_tools/brushes/brush_hairy.py
#: src/tools/classic_tools/brushes/brush_nib.py
#: src/tools/classic_tools/brushes/brush_simple.py
msgid "Width depends on the stylus pressure"
msgstr ""

#: src/tools/classic_tools/brushes/brush_nib.py
msgid "Width depends on the line orientation"
msgstr ""

#: src/tools/classic_tools/brushes/brush_simple.py
msgid "Width depends on the mouse speed"
msgstr ""

#: src/tools/selection_tools/abstract_select.py
msgid "Drag the selection or right-click on the canvas"
msgstr ""

#: src/tools/selection_tools/abstract_select.py
msgid "Select an area or right-click on the canvas"
msgstr ""

#: src/tools/selection_tools/select_rect.py
msgid "Rectangle selection"
msgstr ""

#: src/tools/transform_tools/abstract_transform_tool.py
msgid "Error: invalid values"
msgstr ""

#. The options of the "crop" tool are all about how to expand the canvas,
#. hence this label.
#: src/tools/transform_tools/tool_crop.py
msgid "Expanding options"
msgstr ""

#: src/tools/transform_tools/tool_crop.py
msgid "The sides you'll crop are hinted by the mouse pointer"
msgstr ""

#: src/tools/transform_tools/tool_crop.py
msgid "Cropping the selection"
msgstr ""

#: src/tools/transform_tools/tool_crop.py
msgid "Cropping or expanding the canvas"
msgstr ""

#: src/tools/transform_tools/tool_crop.py
#: src/tools/transform_tools/tool_rotate.py
#: src/tools/transform_tools/tool_scale.py
#: src/tools/transform_tools/tool_skew.py
msgid "Don't forget to confirm the operation!"
msgstr ""

#: src/tools/transform_tools/tool_crop.py
#: src/tools/transform_tools/tool_skew.py
msgid ""
"Press <Alt>, <Shift>, or both, to quickly change the 'expand with' option"
msgstr ""

#: src/tools/transform_tools/tool_filters.py
msgid "Active filter"
msgstr ""

#: src/tools/transform_tools/tool_filters.py
msgid "Click on the image to preview the selected filter"
msgstr ""

#. Context: a filter. See "image embossing" on wikipedia
#: src/tools/transform_tools/tool_filters.py
msgid "Emboss"
msgstr ""

#: src/tools/transform_tools/tool_rotate.py
msgid "Rotating options"
msgstr ""

#: src/tools/transform_tools/tool_rotate.py
msgid "Rotating the selection"
msgstr ""

#: src/tools/transform_tools/tool_rotate.py
msgid "Rotating the canvas"
msgstr ""

#: src/tools/transform_tools/tool_scale.py
msgid "Scaling options"
msgstr ""

#: src/tools/transform_tools/tool_scale.py
msgid "Scaling the selection"
msgstr ""

#: src/tools/transform_tools/tool_scale.py
msgid "Scaling the canvas"
msgstr ""

#: src/tools/transform_tools/tool_scale.py
msgid "Press <Shift> to quickly toggle the 'lock proportions' option"
msgstr ""

#: src/tools/transform_tools/tool_skew.py
msgid "Skewing options"
msgstr ""

#: src/tools/transform_tools/tool_skew.py
msgid "The directions of the deformation are hinted by the mouse pointer"
msgstr ""

#: src/tools/transform_tools/tool_skew.py
msgid "Skewing the selection"
msgstr ""

#: src/tools/transform_tools/tool_skew.py
msgid "Skewing the canvas"
msgstr ""

#: src/tools/transform_tools/filters/filter_blur.py
msgid "Blur radius"
msgstr ""

#: src/tools/transform_tools/filters/filter_saturation.py
msgid "Saturation"
msgstr ""<|MERGE_RESOLUTION|>--- conflicted
+++ resolved
@@ -8,11 +8,7 @@
 msgstr ""
 "Project-Id-Version: drawing\n"
 "Report-Msgid-Bugs-To: github.com/maoschanz/drawing/issues/new/choose\n"
-<<<<<<< HEAD
-"POT-Creation-Date: 2023-02-21 23:31+0100\n"
-=======
-"POT-Creation-Date: 2023-02-23 21:07+0100\n"
->>>>>>> d8edb273
+"POT-Creation-Date: 2023-02-23 23:35+0100\n"
 "PO-Revision-Date: YEAR-MO-DA HO:MI+ZONE\n"
 "Last-Translator: FULL NAME <EMAIL@ADDRESS>\n"
 "Language-Team: LANGUAGE <LL@li.org>\n"
@@ -387,11 +383,7 @@
 msgstr ""
 
 #: src/ui/app-menus.ui src/optionsbars/classic/optionsbar-classic.ui
-<<<<<<< HEAD
 #: src/optionsbars/selection/optionsbar-selection.ui
-=======
-#: src/optionsbars/selection/optionsbar-selection.ui src/tools/ui/tool-text.ui
->>>>>>> d8edb273
 msgid "Preview"
 msgstr ""
 
@@ -1087,8 +1079,8 @@
 
 #. Context: this is the label that describes the initial color of an
 #. image (as set in the preferences or in the "new image with custom
-#. size" dialog). This is displayed in the context of editing or
-#. saving the image, but not when creating it.
+#. size" dialog). This is displayed in the context of editing or saving
+#. the image, but not when creating it.
 #: src/preferences.py src/saving_manager.py
 #: src/optionsbars/selection/optionsbar-selection.ui
 #: src/optionsbars/transform/optionsbar-crop.ui
