# French translation of com.github.maoschanz.drawing
# This file is under the same GPLv3.
# Romain F. T. <rrroschan@gmail.com>, 2018-2023.
#
msgid ""
msgstr ""
"Project-Id-Version: com.github.maoschanz.drawing 0.4\n"
"Report-Msgid-Bugs-To: github.com/maoschanz/drawing/issues/new/choose\n"
<<<<<<< HEAD
"POT-Creation-Date: 2023-02-21 23:31+0100\n"
"PO-Revision-Date: 2023-02-21 23:44+0100\n"
=======
"POT-Creation-Date: 2023-02-23 21:07+0100\n"
"PO-Revision-Date: 2022-04-05 01:15+0200\n"
>>>>>>> d8edb273
"Last-Translator: Romain F. T. <rrroschan@gmail.com>\n"
"Language-Team: French <aaaa@bbbb.com>\n"
"Language: fr\n"
"MIME-Version: 1.0\n"
"Content-Type: text/plain; charset=UTF-8\n"
"Content-Transfer-Encoding: 8bit\n"
"Plural-Forms: nplurals=2; plural=(n > 1)\n"
"X-Generator: Gtranslator 42.0\n"

#: data/com.github.maoschanz.drawing.desktop.in
#: data/com.github.maoschanz.drawing.appdata.xml.in src/deco_manager.py
#: src/main.py
msgid "Drawing"
msgstr "Dessin"

#: data/com.github.maoschanz.drawing.desktop.in
msgid "Simple drawing utility"
msgstr "Utilitaire simple pour le dessin"

#. This is a list of keywords, you can add any keyword that would be useful to
#. find the app in your language. "Paint" should stay listed in its untranslated
#. version too, so people looking for a MS Paint equivalent will find the app.
#. Don't forget the semicolons.
#: data/com.github.maoschanz.drawing.desktop.in
msgid "Paint;Sketch;Pencil;"
msgstr "Paint;Croquis;Crayon;"

#: data/com.github.maoschanz.drawing.desktop.in src/ui/app-menus.ui
#: src/ui/shortcuts.ui src/ui/win-menus.ui src/window.py
msgid "New Window"
msgstr "Nouvelle fenêtre"

#: data/com.github.maoschanz.drawing.desktop.in src/ui/app-menus.ui
#: src/ui/headerbar.ui src/ui/headerbar-eos.ui src/ui/toolbar.ui
#: src/ui/toolbar-symbolic.ui src/ui/window.ui src/ui/win-menus.ui
msgid "New Image"
msgstr "Nouvelle image"

#: data/com.github.maoschanz.drawing.desktop.in
msgid "Edit Image in Clipboard"
msgstr "Éditer l'image dans le presse-papier"

#. IMPORTANT: the summarized description of the application.
#. https://gitlab.gnome.org/GNOME/Initiatives/-/wikis/App-Metadata
#: data/com.github.maoschanz.drawing.appdata.xml.in
msgid "Edit screenshots or memes"
msgstr "Éditez des captures d'écran ou des mèmes"

#. IMPORTANT: complete description of the application (1/3)
#: data/com.github.maoschanz.drawing.appdata.xml.in
msgid ""
"This basic image editor can resize, crop, or rotate an image, apply simple "
"filters, insert or censor text, and manipulate a selected portion of the "
"picture (cut/copy/paste/drag/…)"
msgstr ""
"Cet éditeur d'images basique peut redimensionner, rogner, ou pivoter une "
"image, appliquer des filtres simples, insérer ou censurer du texte, et "
"manipuler une portion sélectionnée de l'image (couper/copier/coller/déplacer/"
"…)"

#. IMPORTANT: complete description of the application (2/3)
#: data/com.github.maoschanz.drawing.appdata.xml.in
msgid ""
"And of course, you can draw! Using tools such as the pencil, the straight "
"line, the curve tool, many shapes, several brushes, and their various colors "
"and options."
msgstr ""
"Et bien sûr, vous pouvez dessiner ! Avec des outils tel que le crayon, la "
"ligne droite, de nombreuses formes, plusieurs pinceaux, et leurs diverses "
"couleurs et options."

#. IMPORTANT: complete description of the application (3/3)
#: data/com.github.maoschanz.drawing.appdata.xml.in
msgid "Supported file types include PNG, JPEG and BMP."
msgstr "Les types de fichiers supportés incluent PNG, JPEG et BMP."

#: data/com.github.maoschanz.drawing.appdata.xml.in
msgid ""
"Version 1.2.0 improves the transformation tools: their previews are now "
"consistently applied when you change the active tool without clicking on "
"\"apply\"."
msgstr ""
"La version 1.2.0 améliore les outils de transformation : leurs aperçus sont "
"désormais appliqués de manière cohérente lorsque l'outil actif change sans "
"avoir cliqué sur \"appliquer\"."

#: data/com.github.maoschanz.drawing.appdata.xml.in
msgid ""
"The text tool is more intuitive to use, with distinct areas on the canvas to "
"edit, move and insert the text."
msgstr ""
"L'outil texte est davantage intuitif à utiliser, avec des zones distinctes "
"sur le canevas pour éditer, déplacer et insérer le texte."

#: data/com.github.maoschanz.drawing.appdata.xml.in
msgid ""
"A former option of the paint bucket tool, which didn't belong there, has "
"been improved and moved to the eraser tool."
msgstr ""
"Une ancienne option de l'outil 'pot de peinture', qui n'avait rien à faire "
"là, a été améliorée et déplacée vers l'outil 'effaceur'."

#: data/com.github.maoschanz.drawing.appdata.xml.in
msgid ""
"Transparency is henceforth correctly preserved when the \"skew\" tool "
"expands the canvas with a solid color."
msgstr ""
"La transparence est maintenant correctement préservée lorsque l'outil "
"'incliner' étend le canevas avec une couleur opaque."

#: data/com.github.maoschanz.drawing.appdata.xml.in
msgid "You can now adjust the position of the canvas when you're cropping it."
msgstr ""
"Vous pouvez maintenant ajuster la position du canevas pendant que vous le "
"rognez."

#: data/com.github.maoschanz.drawing.appdata.xml.in
msgid ""
"The option to use a color editor by default has been moved from the main "
"window to the preferences window, and its bug has been fixed."
msgstr ""
"L'option pour utiliser l'éditeur de couleur par défaut a été déplacée de la "
"fenêtre principale vers la fenêtre des préférences."

#. very generic release notes i use for ALL minor updates, please
#. translate this one!
#: data/com.github.maoschanz.drawing.appdata.xml.in
msgid ""
"Version 1.0.2 features several minor bug fixes, and various new translations."
msgstr ""
"La version 1.0.2 comporte plusieurs correctifs de bugs mineurs, et diverses "
"nouvelles traductions."

#: data/com.github.maoschanz.drawing.appdata.xml.in
msgid ""
"Saving the image should be more reliable, especially when replacing the "
"transparent pixels with a solid color. Pictures are now automatically "
"reloaded from the disk after being saved."
msgstr ""

#: data/com.github.maoschanz.drawing.appdata.xml.in
msgid ""
"The user interface of the \"select\" tool changed, as well as the keyboard "
"shortcuts to change tab."
msgstr ""

#: data/com.github.maoschanz.drawing.appdata.xml.in
msgid ""
"A small rendering issue when previewing a blur filter has also been fixed."
msgstr ""

#. very generic release notes i use for ALL minor updates, please
#. translate this one!
#: data/com.github.maoschanz.drawing.appdata.xml.in
msgid ""
"Version 1.0.1 features several minor bug fixes, and various new translations."
msgstr ""
"La version 1.0.1 comporte plusieurs correctifs de bugs mineurs, et diverses "
"nouvelles traductions."

#: data/com.github.maoschanz.drawing.appdata.xml.in
msgid ""
"By popular demand, the \"highlighter\" tool is now enabled by default, and "
"the message dialog to warn you about the release notes is less intrusive."
msgstr ""

#: data/com.github.maoschanz.drawing.appdata.xml.in
msgid ""
"The main improvement in this update is the zoom workflow: since the version "
"1.0.0 it's possible to zoom in very deep, but the process was very slow, and "
"the view didn't stay well centered around the mouse pointer; and once at "
"2000%%, scrolling up or down, or left or right, was quite violent. These "
"problems should all have disappeared in this new version!"
msgstr ""

#: data/com.github.maoschanz.drawing.appdata.xml.in
msgid ""
"Incorrect command line parsing when using the app outside of a flatpak "
"sandbox has also been fixed."
msgstr ""

#: data/com.github.maoschanz.drawing.appdata.xml.in
msgid ""
"For users on elementary OS, a small issue concerning window resizing has "
"been mended too."
msgstr ""
"Pour les utilisateurs d'elementary OS, un petit problème de "
"redimensionnement de fenêtre a été réparé aussi."

#: data/com.github.maoschanz.drawing.appdata.xml.in
msgid ""
"Version 1.0.0 improves rendering performance, which is visible when editing "
"large images with a poor CPU."
msgstr ""
"La version 1.0.0 améliore les performances de rendu, ce qui est visible "
"quand on édite de grandes images avec un CPU nul."

#: data/com.github.maoschanz.drawing.appdata.xml.in
msgid ""
"You can now use the new \"skew\" tool, to tilt an image from a rectangle to "
"a parallelogram. Such a deformation can be applied horizontally or "
"vertically."
msgstr ""
"Vous pouvez maintenant utiliser le nouvel outil \"incliner\", pour faire "
"pencher une image, d'un rectangle vers un paralèllogramme."

#: data/com.github.maoschanz.drawing.appdata.xml.in
msgid ""
"You can select tools with keyboard accelerators (Alt+letter). This may not "
"work yet with languages using a non-latin alphabet."
msgstr ""
"Vous pouvez activer les outils avec des accélérateurs clavier (Alt+lettre). "
"Cela pourrait ne pas encore fonctionner avec les langues utilisant un "
"alphabet non-latin."

#: data/com.github.maoschanz.drawing.appdata.xml.in
msgid ""
"Zooming very deep is now possible, and the rendering will be very crisp, "
"even at 2000%%."
msgstr ""
"Il est maintenant possible de zoomer très profond, et le rendu restera très "
"net, même à 2000%%."

#: data/com.github.maoschanz.drawing.appdata.xml.in
msgid ""
"Pressing \"ctrl\" will display the cursor coordinates in a tooltip. If you "
"do it while using a tool, it may display additional data, for example the "
"dimensions of the shape you're drawing!"
msgstr ""
"Presser \"ctrl\" affichera les coordonnées du curseur dans une info-bulle. "
"Si vous le faites en utilisant un outil, ça pourrait afficher des données "
"supplémentaires, comme par exemple les dimensions de la forme que vous "
"dessinez !"

#: data/com.github.maoschanz.drawing.appdata.xml.in
msgid ""
"Pressing \"shift\", or \"alt\" when using a tool enables specific options, "
"such as locking the direction for the \"line\" tool, or changing the filling "
"style of a shape."
msgstr ""
"Presser \"maj\" ou \"alt\" en utilisant un outil activera désormais des "
"options spécifiques, tel que verrouiller la direction pour l'outil \"ligne"
"\", ou changer le style de remplissage d'une forme."

#: data/com.github.maoschanz.drawing.appdata.xml.in
msgid ""
"Using the \"scale\" tool, you may optionally set the new size as a relative "
"percentage rather than an absolute value in pixels."
msgstr ""
"Avec l'outil \"redimensionner\", vous pouvez optionnellement donner la "
"nouvelle taille sous la forme d'un pourcentage relatif, plutôt qu'une valeur "
"absolue."

#. Caption of a screenshot, for appstores
#: data/com.github.maoschanz.drawing.appdata.xml.in
msgid "The window and its primary menu"
msgstr "La fenêtre et son menu principal"

#. Caption of a screenshot, for appstores
#: data/com.github.maoschanz.drawing.appdata.xml.in
msgid "The selection and the actions associated with it"
msgstr "La sélection et les actions qui y sont associées"

#. Caption of a screenshot, for appstores
#: data/com.github.maoschanz.drawing.appdata.xml.in
msgid "Zooming in various shapes"
msgstr "Zoomer sur divers formes"

#. Caption of a screenshot, for appstores
#: data/com.github.maoschanz.drawing.appdata.xml.in
msgid "The \"new image\" menu opened"
msgstr "Le menu \"nouvelle image\" ouvert"

#: src/ui/app-menus.ui
msgid "File"
msgstr "Fichier"

#: src/ui/app-menus.ui src/ui/toolbar.ui src/ui/toolbar-symbolic.ui
#: src/ui/win-menus.ui
msgid "Open an image"
msgstr "Ouvrir une image"

#: src/ui/app-menus.ui src/ui/shortcuts.ui src/ui/win-menus.ui
msgid "New Blank Image"
msgstr "Nouvelle image vierge"

#: src/ui/app-menus.ui src/ui/win-menus.ui src/new_image_dialog.py
msgid "New Image With Custom Size"
msgstr "Nouvelle image avec taille personnalisée"

#: src/ui/app-menus.ui src/ui/shortcuts.ui src/ui/win-menus.ui
msgid "New Image From Selection"
msgstr "Nouvelle image à partir de la sélection"

#: src/ui/app-menus.ui src/ui/shortcuts.ui src/ui/win-menus.ui
msgid "New Image From Clipboard"
msgstr "Nouvelle image à partir du presse-papier"

#: src/ui/app-menus.ui src/ui/win-menus.ui
msgid "Reload file"
msgstr "Recharger le fichier"

#: src/ui/app-menus.ui src/ui/win-menus.ui src/properties.py
msgid "Image properties"
msgstr "Propriétés de l'image"

#: src/ui/app-menus.ui src/ui/shortcuts.ui
msgid "Reset canvas"
msgstr "Réinitialiser le canevas"

#: src/ui/app-menus.ui src/ui/headerbar.ui src/ui/headerbar-eos.ui
#: src/ui/shortcuts.ui src/ui/toolbar.ui src/ui/toolbar-symbolic.ui
#: src/saving_manager.py
msgid "Save"
msgstr "Enregistrer"

#: src/ui/app-menus.ui src/ui/win-menus.ui
msgid "Save without transparency"
msgstr "Enregistrer sans transparence"

#. This "feature" is only visible on April Fools' day, and it
#. will just rickroll the user.
#: src/ui/app-menus.ui src/ui/win-menus.ui
msgid "Prepare as NFT…"
msgstr "Préparer comme NFT…"

#: src/ui/app-menus.ui src/ui/headerbar-eos.ui src/ui/win-menus.ui
#: src/saving_manager.py
msgid "Save as…"
msgstr "Enregistrer sous…"

#: src/ui/app-menus.ui src/ui/selection-manager.ui src/ui/win-menus.ui
#: src/optionsbars/selection/optionsbar-selection.ui src/tools/ui/selection.ui
msgid "Export as…"
msgstr "Exporter sous…"

#: src/ui/app-menus.ui src/ui/shortcuts.ui src/ui/toolbar.ui
#: src/ui/toolbar-symbolic.ui src/ui/win-menus.ui
msgid "Copy to clipboard"
msgstr "Copier vers le presse-papier"

#: src/ui/app-menus.ui src/ui/toolbar.ui src/ui/toolbar-symbolic.ui
#: src/ui/win-menus.ui
msgid "Print"
msgstr "Imprimer"

#: src/ui/app-menus.ui
msgid "Close Image"
msgstr "Fermer l'image"

#: src/ui/app-menus.ui
msgid "Close Window"
msgstr "Fermer la fenêtre"

#: src/ui/app-menus.ui src/ui/shortcuts.ui
msgid "Quit all windows"
msgstr "Quitter toutes les fenêtres"

#: src/ui/app-menus.ui
msgid "Edit"
msgstr "Édition"

#: src/ui/app-menus.ui src/ui/headerbar.ui src/ui/headerbar-eos.ui
#: src/ui/shortcuts.ui src/ui/toolbar.ui src/ui/toolbar-symbolic.ui
#: src/deco_manager.py
msgid "Undo"
msgstr "Annuler"

#: src/ui/app-menus.ui src/ui/headerbar.ui src/ui/headerbar-eos.ui
#: src/ui/shortcuts.ui src/ui/toolbar.ui src/ui/toolbar-symbolic.ui
#: src/deco_manager.py
msgid "Redo"
msgstr "Rétablir"

#: src/ui/app-menus.ui
msgid "Rebuild from history"
msgstr "Reconstruire depuis l'historique"

#: src/ui/app-menus.ui src/ui/selection-manager.ui src/ui/shortcuts.ui
#: src/optionsbars/selection/optionsbar-selection.ui src/tools/ui/selection.ui
msgid "Select all"
msgstr "Sélectionner tout"

#: src/ui/app-menus.ui src/ui/selection-manager.ui src/ui/shortcuts.ui
#: src/optionsbars/selection/optionsbar-selection.ui src/tools/ui/selection.ui
msgid "Cut"
msgstr "Couper"

#: src/ui/app-menus.ui src/ui/selection-manager.ui src/ui/shortcuts.ui
#: src/optionsbars/selection/optionsbar-selection.ui src/tools/ui/selection.ui
msgid "Copy"
msgstr "Copier"

#: src/ui/app-menus.ui src/ui/selection-manager.ui
#: src/optionsbars/selection/optionsbar-selection.ui src/tools/ui/selection.ui
msgid "Delete"
msgstr "Supprimer"

#: src/ui/app-menus.ui src/ui/selection-manager.ui src/ui/shortcuts.ui
#: src/ui/toolbar.ui src/ui/toolbar-symbolic.ui
#: src/optionsbars/selection/optionsbar-selection.ui
msgid "Paste"
msgstr "Coller"

#: src/ui/app-menus.ui src/ui/selection-manager.ui src/ui/toolbar.ui
#: src/ui/toolbar-symbolic.ui src/window.py
#: src/optionsbars/selection/optionsbar-selection.ui
msgid "Import"
msgstr "Importer"

#: src/ui/app-menus.ui src/ui/preferences.ui src/ui/win-menus.ui
#: src/preferences.py
msgid "Preferences"
msgstr "Préférences"

#: src/ui/app-menus.ui
msgid "View"
msgstr "Affichage"

#: src/ui/app-menus.ui src/optionsbars/classic/optionsbar-classic.ui
<<<<<<< HEAD
#: src/optionsbars/selection/optionsbar-selection.ui
=======
#: src/optionsbars/selection/optionsbar-selection.ui src/tools/ui/tool-text.ui
>>>>>>> d8edb273
msgid "Preview"
msgstr "Aperçu"

#: src/ui/app-menus.ui src/ui/shortcuts.ui src/preferences.py
msgid "Zoom"
msgstr "Zoom"

#: src/ui/app-menus.ui src/ui/minimap.ui src/ui/shortcuts.ui
msgid "Optimal Zoom"
msgstr "Zoom optimal"

#: src/ui/app-menus.ui src/ui/minimap.ui src/ui/shortcuts.ui src/ui/toolbar.ui
#: src/ui/toolbar-symbolic.ui src/optionsbars/transform/optionsbar-crop.ui
#: src/optionsbars/transform/optionsbar-scale.ui
#: src/optionsbars/transform/optionsbar-skew.ui
msgid "Zoom Out"
msgstr "Diminuer le zoom"

#: src/ui/app-menus.ui src/ui/shortcuts.ui src/ui/toolbar.ui
#: src/ui/toolbar-symbolic.ui src/optionsbars/transform/optionsbar-crop.ui
#: src/optionsbars/transform/optionsbar-scale.ui
#: src/optionsbars/transform/optionsbar-skew.ui
msgid "Original Zoom"
msgstr "Zoom original"

#: src/ui/app-menus.ui src/ui/minimap.ui src/ui/shortcuts.ui src/ui/toolbar.ui
#: src/ui/toolbar-symbolic.ui src/optionsbars/transform/optionsbar-crop.ui
#: src/optionsbars/transform/optionsbar-scale.ui
#: src/optionsbars/transform/optionsbar-skew.ui
msgid "Zoom In"
msgstr "Augmenter le zoom"

#. Context: this submenu is about moving the view to the
#. left/right/top/bottom
#: src/ui/app-menus.ui
msgid "Position"
msgstr "Position"

#: src/ui/app-menus.ui src/ui/shortcuts.ui
msgid "Go Left"
msgstr "Aller à gauche"

#: src/ui/app-menus.ui src/ui/shortcuts.ui
msgid "Go Up"
msgstr "Aller vers le haut"

#: src/ui/app-menus.ui src/ui/shortcuts.ui
msgid "Go Down"
msgstr "Aller vers le bas"

#: src/ui/app-menus.ui src/ui/shortcuts.ui
msgid "Go Right"
msgstr "Aller à droite"

#. Context: this action scrolls to the left end of the
#. canvas. The "go left" action only goes a few centimeters
#. to the left, but this one goes all the way left.
#: src/ui/app-menus.ui src/ui/shortcuts.ui
msgid "Go to the left end"
msgstr "Aller tout à gauche"

#. Context: this action scrolls to the top of the canvas
#. The "go up" action only goes a few centimeters up, but
#. this one goes all the way to the top.
#: src/ui/app-menus.ui src/ui/shortcuts.ui
msgid "Go to the top"
msgstr "Aller tout en haut"

#. Context: this action scrolls to the bottom of the canvas
#. The "go down" action only goes a few centimeters down,
#. but this one goes all the way to the bottom.
#: src/ui/app-menus.ui src/ui/shortcuts.ui
msgid "Go to the bottom"
msgstr "Aller tout en bas"

#. Context: this action scrolls to the right end of the
#. canvas. The "go right" action only goes a few centimeters
#. to the right, but this one goes all the way right.
#: src/ui/app-menus.ui src/ui/shortcuts.ui
msgid "Go to the right end"
msgstr "Aller tout à droite"

#: src/ui/app-menus.ui src/ui/shortcuts.ui
msgid "Tab at the left"
msgstr "Onglet à gauche"

#: src/ui/app-menus.ui src/ui/shortcuts.ui
msgid "Tab at the right"
msgstr "Onglet à droite"

#: src/ui/app-menus.ui
msgid "Refresh"
msgstr "Actualiser"

#. Label shown only in developer mode
#: src/ui/app-menus.ui
msgid "Track framerate"
msgstr "Suivre la fréquence d'affichage"

#: src/ui/app-menus.ui
msgid "Dark theme variant"
msgstr "Thème sombre"

#: src/ui/app-menus.ui
msgid "Show the menu-bar"
msgstr "Afficher la barre de menus"

#: src/ui/app-menus.ui
msgid "Hide toolbars"
msgstr "Cacher les barres d'outils"

#: src/ui/app-menus.ui src/ui/shortcuts.ui src/ui/win-menus.ui
msgid "Fullscreen"
msgstr "Plein écran"

#: src/ui/app-menus.ui src/ui/shortcuts.ui src/preferences.py
msgid "Colors"
msgstr "Couleurs"

#: src/ui/app-menus.ui
msgid "Edit Main Color…"
msgstr "Éditer la couleur principale…"

#: src/ui/app-menus.ui
msgid "Edit Secondary Color…"
msgstr "Éditer la couleur secondaire…"

#: src/ui/app-menus.ui src/ui/shortcuts.ui
#: src/optionsbars/classic/optionsbar-classic.ui
msgid "Exchange colors"
msgstr "Échanger les couleurs"

#: src/ui/app-menus.ui
msgid "Color application mode"
msgstr "Mode d'application de la couleur"

#: src/ui/app-menus.ui src/optionsbars/classic/optionsbar_color_popover.py
#: src/optionsbars/classic/optionsbar-color-popover.ui
msgid "Normal"
msgstr "Normal"

#. Context: possible ways to apply the color to the canvas
#: src/ui/app-menus.ui src/optionsbars/classic/optionsbar_color_popover.py
#: src/optionsbars/classic/optionsbar-operator-menus.ui
msgid "Highlight"
msgstr "Surligner"

#. Context: a possible way to highlight text
#: src/ui/app-menus.ui src/optionsbars/classic/optionsbar-operator-menus.ui
#: src/tools/ui/tool-highlight.ui src/tools/classic_tools/tool_highlight.py
msgid "Dark text on light background"
msgstr "Texte sombre sur arrière-plan clair"

#. Context: a possible way to highlight text
#: src/ui/app-menus.ui src/optionsbars/classic/optionsbar-operator-menus.ui
#: src/tools/ui/tool-highlight.ui src/tools/classic_tools/tool_highlight.py
msgid "Light text on dark background"
msgstr "Texte clair sur arrière-plan sombre"

#. Context: possible ways to apply the color to the canvas, using
#. only some specific dimension(s) of the selected color in its
#. hue-saturation-luminosity (HSL) representation
#: src/ui/app-menus.ui src/optionsbars/classic/optionsbar_color_popover.py
#: src/optionsbars/classic/optionsbar-operator-menus.ui
msgid "HSL modes"
msgstr "Modes HSL"

#. Context: a possible way to apply the color to the canvas
#: src/ui/app-menus.ui src/optionsbars/classic/optionsbar_color_popover.py
#: src/optionsbars/classic/optionsbar-operator-menus.ui
msgid "Hue only"
msgstr "Teinte seulement"

#. Context: a possible way to apply the color to the canvas
#: src/ui/app-menus.ui src/optionsbars/classic/optionsbar_color_popover.py
#: src/optionsbars/classic/optionsbar-operator-menus.ui
msgid "Saturation only"
msgstr "Saturation seulement"

#. Context: a possible way to apply the color to the canvas
#: src/ui/app-menus.ui src/optionsbars/classic/optionsbar_color_popover.py
#: src/optionsbars/classic/optionsbar-operator-menus.ui
msgid "Hue and saturation"
msgstr "Teinte et saturation"

#. Context: a possible way to apply the color to the canvas
#: src/ui/app-menus.ui src/optionsbars/classic/optionsbar_color_popover.py
#: src/optionsbars/classic/optionsbar-operator-menus.ui
msgid "Luminosity only"
msgstr "Luminosité seulement"

#. Context: possible ways to apply the color to the canvas
#: src/ui/app-menus.ui src/optionsbars/classic/optionsbar_color_popover.py
#: src/optionsbars/classic/optionsbar-operator-menus.ui
msgid "Other modes"
msgstr "Autres modes"

#. Context: a possible way to apply the color to the canvas
#: src/ui/app-menus.ui src/optionsbars/classic/optionsbar_color_popover.py
#: src/optionsbars/classic/optionsbar-operator-menus.ui
msgid "Raw source color"
msgstr "Couleur source brute"

#. Context: a possible way to apply the color to the canvas
#: src/ui/app-menus.ui src/optionsbars/classic/optionsbar_color_popover.py
#: src/optionsbars/classic/optionsbar-operator-menus.ui
msgid "Difference"
msgstr "Différence"

#: src/ui/app-menus.ui
msgid "Don't use the colors but…"
msgstr "Ne pas utiliser les couleurs mais…"

#: src/ui/app-menus.ui src/optionsbars/classic/optionsbar_color_popover.py
#: src/optionsbars/classic/optionsbar-color-popover.ui
msgid "Erase"
msgstr "Effacer"

#: src/ui/app-menus.ui src/ui/preferences.ui src/ui/shortcuts.ui
msgid "Tools"
msgstr "Outils"

#: src/ui/app-menus.ui
msgid "Previous tool"
msgstr "Outil précédent"

#: src/ui/app-menus.ui
msgid "Active tool"
msgstr "Outil actif"

#: src/ui/app-menus.ui src/ui/shortcuts.ui src/ui/win-menus.ui
#: src/preferences.py
msgid "Show tools names"
msgstr "Afficher le nom des outils"

#: src/ui/app-menus.ui src/ui/shortcuts.ui
msgid "Bigger width"
msgstr "Plus large"

#: src/ui/app-menus.ui src/ui/shortcuts.ui
msgid "Smaller width"
msgstr "Moins large"

#: src/ui/app-menus.ui
msgid "Troubleshoot selection"
msgstr "Débuggage de la sélection"

#: src/ui/app-menus.ui
#: src/optionsbars/transform/abstract-optionsbar-transform.ui
msgid "Cancel transformation"
msgstr "Annuler la transformation"

#: src/ui/app-menus.ui
#: src/optionsbars/transform/abstract-optionsbar-transform.ui
msgid "Apply transformation"
msgstr "Appliquer la transformation"

#: src/ui/app-menus.ui
msgid "Options"
msgstr "Options"

#: src/ui/app-menus.ui src/ui/shortcuts.ui src/ui/win-menus.ui
msgid "Help"
msgstr "Aide"

#: src/ui/app-menus.ui src/ui/shortcuts.ui src/ui/win-menus.ui
msgid "Shortcuts"
msgstr "Raccourcis clavier"

#: src/ui/app-menus.ui src/ui/window.ui src/window.py
msgid "Report a bug"
msgstr "Reporter un bug"

#. Context: open the index of all help pages
#: src/ui/app-menus.ui
msgid "Index"
msgstr "Sommaire"

#. Context: submenu listing individual help pages
#: src/ui/app-menus.ui
msgid "Individual pages"
msgstr "Pages spécifiques"

#. Context: open the help page about general use of the app
#: src/ui/app-menus.ui
msgid "Basic help"
msgstr "Aide basique"

#: src/ui/app-menus.ui src/ui/minimap.ui
msgid "Help about zooming"
msgstr "Aide à propos du zoom"

#: src/ui/app-menus.ui
msgid "Help about the full-screen mode"
msgstr "Aide à propos du mode plein écran"

#: src/ui/app-menus.ui
msgid "Help about classic tools"
msgstr "Aide sur les outils classiques"

#: src/ui/app-menus.ui src/optionsbars/classic/optionsbar-color-popover.ui
msgid "Help about colors"
msgstr "Aide sur les couleurs"

#. Context: open the help page about transformation tools (crop,
#. scale, rotate, filters, ...
#: src/ui/app-menus.ui
#: src/optionsbars/transform/abstract-optionsbar-transform.ui
msgid "Help about transformation tools"
msgstr "Aide sur les outils de transformation"

#: src/ui/app-menus.ui src/optionsbars/selection/optionsbar-selection.ui
msgid "Help about selection"
msgstr "Aide sur la sélection"

#: src/ui/app-menus.ui
msgid "What's new"
msgstr "Nouveautés"

#: src/ui/app-menus.ui src/ui/win-menus.ui
msgid "About Drawing"
msgstr "À propos de Dessin"

#: src/ui/headerbar.ui src/ui/headerbar-eos.ui src/ui/toolbar.ui
#: src/ui/toolbar-symbolic.ui src/window.py
msgid "Open"
msgstr "Ouvrir"

#: src/ui/headerbar-eos.ui
msgid "Share the image"
msgstr "Partager l'image"

#: src/ui/image.ui
msgid "The image changed on the disk, do you want to reload it?"
msgstr "L'image a changé sur le disque, voulez-vous la recharger ?"

#: src/ui/image.ui
msgid "Reload"
msgstr "Recharger"

#: src/ui/minimap.ui
msgid "100%"
msgstr "100%"

#: src/ui/minimap.ui src/ui/shortcuts.ui
msgid "Maximum zoom"
msgstr "Zoom maximal"

#: src/ui/new-image-dialog.ui src/ui/properties.ui
#: src/optionsbars/transform/optionsbar-crop.ui
#: src/optionsbars/transform/optionsbar-scale.ui
msgid "Width"
msgstr "Largeur"

#: src/ui/new-image-dialog.ui src/ui/properties.ui
#: src/optionsbars/transform/optionsbar-crop.ui
#: src/optionsbars/transform/optionsbar-scale.ui
msgid "Height"
msgstr "Hauteur"

#: src/ui/new-image-dialog.ui
msgid "Color"
msgstr "Couleur"

#: src/ui/new-image-dialog.ui
msgid "Use these settings by default"
msgstr "Utiliser ces réglages par défaut"

#: src/ui/preferences.ui
msgid "Images"
msgstr "Images"

#: src/ui/preferences.ui
msgid "Window"
msgstr "Fenêtre"

#. To translators: it's a measure unit, it appears in tooltips over
#. numerical inputs
#: src/ui/properties.ui src/utilities/utilities_units.py
msgid "pixels"
msgstr "pixels"

#: src/ui/properties.ui
msgid "centimeters"
msgstr "centimètres"

#: src/ui/properties.ui
msgid "inches"
msgstr "pouces"

#: src/ui/selection-manager.ui
#: src/optionsbars/selection/optionsbar-selection.ui src/tools/ui/selection.ui
msgid "Close selection"
msgstr "Fermer la sélection"

#: src/ui/selection-manager.ui src/ui/shortcuts.ui
#: src/optionsbars/selection/optionsbar-selection.ui src/tools/ui/selection.ui
msgid "Deselect"
msgstr "Déselectionner"

#: src/ui/selection-manager.ui src/tools/transform_tools/tool_crop.py
msgid "Crop"
msgstr "Recadrer"

#: src/ui/selection-manager.ui src/tools/transform_tools/tool_scale.py
msgid "Scale"
msgstr "Redimensionner"

#: src/ui/selection-manager.ui src/tools/transform_tools/tool_rotate.py
msgid "Rotate"
msgstr "Pivoter"

#. This is the name of the tool changing rectangles into parallelograms.
#. It's synonymous with tilt, slant, bend. If you need a reference to
#. translate it, this is named after MS Paint's "Stretch/Skew" dialog.
#: src/ui/selection-manager.ui src/preferences.py
#: src/tools/transform_tools/tool_skew.py
msgid "Skew"
msgstr "Incliner"

#: src/ui/selection-manager.ui src/tools/transform_tools/tool_filters.py
msgid "Filters"
msgstr "Filtres"

#: src/ui/selection-manager.ui src/tools/ui/selection.ui
msgid "More actions"
msgstr "Plus d'options"

#: src/ui/selection-manager.ui
#: src/optionsbars/selection/optionsbar-selection.ui src/tools/ui/selection.ui
msgid "Invert selection"
msgstr "Inverser la sélection"

#. Define the image as being the currently selected area
#: src/ui/selection-manager.ui
#: src/optionsbars/selection/optionsbar-selection.ui src/tools/ui/selection.ui
msgid "Define as current image"
msgstr "Définir comme image actuelle"

#. Expand the canvas of the current image to make the current selection fit in it.
#. Can be translated as "Expand to this size".
#: src/ui/selection-manager.ui
#: src/optionsbars/selection/optionsbar-selection.ui src/tools/ui/selection.ui
msgid "Expand image to fit"
msgstr "Étendre l'image à cette taille"

#: src/ui/selection-manager.ui
#: src/optionsbars/selection/optionsbar-selection.ui src/tools/ui/selection.ui
msgid "Open As New Image"
msgstr "Ouvrir comme nouvelle image"

#: src/ui/shortcuts.ui
msgid "Keyboard Shortcuts"
msgstr "Raccourcis clavier"

#: src/ui/shortcuts.ui
msgid "General"
msgstr "Général"

#: src/ui/shortcuts.ui
msgid "Main menu"
msgstr "Menu principal"

#: src/ui/shortcuts.ui
msgid "Toggle the menu-bar"
msgstr "Afficher/masquer la barre de menus"

#: src/ui/shortcuts.ui
msgid "Image"
msgstr "Image"

#: src/ui/shortcuts.ui src/window.py
msgid "Open a picture"
msgstr "Ouvrir une image"

#: src/ui/shortcuts.ui
msgid "Reload image from disk"
msgstr "Recharger l'image depuis le disque"

#: src/ui/shortcuts.ui src/saving_manager.py
msgid "Save picture as…"
msgstr "Enregistrer l'image sous…"

#: src/ui/shortcuts.ui
msgid "Close the active image"
msgstr "Fermer l'image active"

#: src/ui/shortcuts.ui
msgid "Open the tool options menu"
msgstr "Ouvrir le menu des options de l'outil"

#: src/ui/shortcuts.ui
msgid "Back to previous tool"
msgstr "Revenir à l'outil précédent"

#: src/ui/shortcuts.ui
msgid "Apply a transformation"
msgstr "Appliquer une transformation"

#: src/ui/shortcuts.ui
msgid "Toggle the preview"
msgstr "Afficher l'aperçu"

#: src/ui/shortcuts.ui src/tools/selection_tools/abstract_select.py
msgid "Selection"
msgstr "Sélection"

#. Label displayed in the keyboard shortcuts dialog
#: src/ui/shortcuts.ui
msgid "Delete the selection"
msgstr "Effacer la sélection"

#. Label displayed in the keyboard shortcuts dialog
#: src/ui/shortcuts.ui
msgid "Import a file as the selection"
msgstr "Importer un fichier en tant que sélection"

#. Label displayed in the keyboard shortcuts dialog
#: src/ui/shortcuts.ui
msgid "Edit the main color (left click)"
msgstr "Modifier la couleur principale (clic gauche)"

#. Label displayed in the keyboard shortcuts dialog
#: src/ui/shortcuts.ui
msgid "Edit the secondary color (right click)"
msgstr "Modifier la couleur secondaire (clic droit)"

#: src/ui/shortcuts.ui
msgid "History"
msgstr "Historique"

#. Context: this section of the shortcuts window is about moving
#. the view to the left/right/top/bottom
#: src/ui/shortcuts.ui
msgid "Navigation"
msgstr "Navigation"

#: src/ui/shortcuts.ui
msgid "Tabs"
msgstr "Onglets"

#: src/ui/shortcuts.ui
msgid "Toggle fullscreen mode"
msgstr "Basculer le mode plein écran"

#: src/ui/shortcuts.ui
msgid "Toggle toolbars visibility"
msgstr "Basculer la visibilité des barres d'outils"

#: src/ui/shortcuts.ui
msgid "Touch gestures"
msgstr "Gestuelles tactiles"

#: src/ui/window.ui src/deco_manager.py
msgid "Loading…"
msgstr "Chargement…"

#: src/ui/window.ui
msgid "Exit fullscreen"
msgstr "Quitter le plein écran"

#: src/ui/win-menus.ui
msgid "What's new in Drawing"
msgstr "Nouveautés de l'application"

#: src/ui/win-menus.ui
msgid "Dismiss"
msgstr "Ignorer"

#: src/deco_manager.py
#, python-format
msgid "Undo %s"
msgstr "Annuler %s"

#: src/deco_manager.py
#, python-format
msgid "Redo %s"
msgstr "Rétablir %s"

#. Context: an error message
#: src/history_manager.py
msgid "Attempt to save an invalid state"
msgstr "Tentative d'enregistrer un état invalide"

#: src/history_manager.py
#, python-format
msgid "Error: no tool '%s'"
msgstr "Erreru : pas d'outil '%s'"

#. Context: an error message
#: src/image.py
#, python-format
msgid "New pixbuf empty, no change applied to %s"
msgstr "Nouveau pixbuf vide, aucun changement appliqué à %s"

#: src/image.py src/properties.py
msgid "Unsaved file"
msgstr "Fichier non enregistré"

#. Context: this is a debug information that users will never see
#: src/image.py
#, python-format
msgid "%s frames per second"
msgstr "%s images par seconde"

#. Description of a command line option
#: src/main.py
msgid "Show the app version"
msgstr "Afficher la version de l'application"

#. Description of a command line option
#: src/main.py
msgid "Open a new window"
msgstr "Ouvrir une nouvelle fenêtre"

#. Description of a command line option
#: src/main.py
msgid "Open a new tab"
msgstr "Ouvrir un nouvel onglet"

#. Description of a command line option
#: src/main.py
msgid "Edit the clipboard content"
msgstr "Éditer le contenu du presse-papier"

#: src/main.py
msgid "This version isn't stable!"
msgstr "Cette version n'est pas stable !"

#: src/main.py
msgid "Report bugs or ideas"
msgstr "Rapporter des bugs ou des idées"

#. To tranlators: "translate" this by a list of your names (one name
#. per line), they will be displayed in the "about" dialog
#: src/main.py
msgid "translator-credits"
msgstr "Romain F. T."

#. To translators: this is credits for the icons, consider that "Art
#. Libre" is proper name
#: src/main.py
msgid "GNOME's \"Art Libre\" icon set authors"
msgstr "Les auteurs des icônes \"Art Libre\" de GNOME"

#: src/main.py
msgid "Simple image editor for Linux"
msgstr "Éditeur d'images simple pour Linux"

#: src/main.py
msgid "Official webpage"
msgstr "Page web officielle"

#: src/main.py
msgid "Error opening this file."
msgstr "Erreur à l'ouverture de ce fichier."

#. This is an error message, %s is a better command suggestion
#: src/main.py
#, python-format
msgid "Did you mean %s ?"
msgstr "Vouliez vous dire %s ?"

#. This string displays the zoom level: %s will be replaced with a
#. number, while %% will be rendered as the symbol '%'
#: src/minimap.py
#, python-format
msgid "%s%%"
msgstr "%s%%"

#: src/new_image_dialog.py src/saving_manager.py src/window.py
#: src/utilities/utilities_paths.py src/tools/ui/tool-text.ui
msgid "Cancel"
msgstr "Annuler"

#. Context: Create a new image
#: src/new_image_dialog.py
msgid "Create"
msgstr "Créer"

#. Context: title of a section of the preferences
#: src/preferences.py
msgid "New images"
msgstr "Nouvelles images"

#: src/preferences.py
msgid "Default width"
msgstr "Largeur par défaut"

#: src/preferences.py
msgid "Default height"
msgstr "Hauteur par défaut"

#. Context: this is the label that describes the initial color of an
#. image (as set in the preferences or in the "new image with custom
#. size" dialog). This is displayed in the context of editing or
#. saving the image, but not when creating it.
#: src/preferences.py src/saving_manager.py
#: src/optionsbars/selection/optionsbar-selection.ui
#: src/optionsbars/transform/optionsbar-crop.ui
#: src/optionsbars/transform/optionsbar-skew.ui src/tools/ui/selection.ui
#: src/tools/ui/tool-crop.ui src/tools/ui/tool-eraser.ui
#: src/tools/classic_tools/erasers/eraser_area.py
#: src/tools/classic_tools/erasers/eraser_rubber.py
msgid "Default color"
msgstr "Couleur par défaut"

#. Context: title of a section of the preferences
#: src/preferences.py
msgid "Images saving"
msgstr "Enregistrement des images"

#: src/preferences.py
msgid "JPEG and BMP images can't handle transparency."
msgstr "Les images JPEG et BMP ne peuvent pas avoir de transparence."

#: src/preferences.py
msgid ""
"If you save your images in these formats, what do want to use to replace "
"transparent pixels?"
msgstr ""
"Si vous enregistrez vos images dans ces formats, par quoi voulez-vous "
"replacer les pixels transparents ?"

#: src/preferences.py src/saving_manager.py src/utilities/utilities_colors.py
msgid "White"
msgstr "Blanc"

#: src/preferences.py src/saving_manager.py src/utilities/utilities_colors.py
msgid "Black"
msgstr "Noir"

#. Context: replace transparent pixels with [checkboard]. This is a
#. pattern of dark and light greys.
#: src/preferences.py src/saving_manager.py
msgid "Checkboard"
msgstr "Damier"

#. Context: replace transparent pixels with [nothing]. In practice it
#. means the alpha channel is just removed.
#: src/preferences.py src/saving_manager.py
msgid "Nothing"
msgstr "Rien"

#: src/preferences.py
msgid "Ask before saving"
msgstr "Toujours demander"

#: src/preferences.py
msgid "You can zoom with Ctrl+scrolling, or only scrolling."
msgstr "Vous pouvez zoomer avec Ctrl+molette, ou juste avec la molette."

#: src/preferences.py
msgid "See the user help manual for explanations."
msgstr "Consultez le manuel d'aide pour plus d'explications."

#: src/preferences.py
msgid "Use 'Ctrl' to zoom"
msgstr "Utiliser 'Ctrl' pour zoomer"

#. Context: title of a section of the preferences (appearance of the
#. tools: big icons?, labels?)
#: src/preferences.py
msgid "Appearance"
msgstr "Apparence"

#: src/preferences.py
msgid "Use big icons"
msgstr "Utiliser de grosses icônes"

#. Context: title of a section of the preferences
#: src/preferences.py
msgid "Additional tools"
msgstr "Outils additionnels"

#: src/preferences.py
msgid ""
"These tools are not as reliable and useful as they should be, so they are "
"not all enabled by default."
msgstr ""
"Ces outils ne sont pas aussi fiables et utiles qu'ils le devraient, ils ne "
"sont donc pas tous activés par défaut."

#. Context: this is the name of a tool
#: src/preferences.py src/tools/classic_tools/tool_eraser.py
msgid "Eraser"
msgstr "Effaceur"

#. Context: this is the name of a tool, a thick pencil dedicated to
#. highlight text, for example in screenshots
#: src/preferences.py src/tools/classic_tools/tool_highlight.py
msgid "Highlighter"
msgstr "Surligneur"

#: src/preferences.py src/tools/classic_tools/tool_brush.py
#: src/tools/classic_tools/brushes/abstract_brush.py
msgid "Brush"
msgstr "Pinceau"

#. Context: this is the name of a tool to draw little circles, crosses,
#. or squares at precise points of the image, for example to draw a vague
#. graph, or to highlight something in an image.
#. A number can be added on the cross/circle/square to help captioning
#. the elements of an image.
#: src/preferences.py src/tools/classic_tools/tool_points.py
msgid "Points"
msgstr "Points"

#. Context: this is a tool to select an area according to a shape that
#. can be freely defined by the user.
#: src/preferences.py src/tools/selection_tools/select_free.py
msgid "Free selection"
msgstr "Sélection libre"

#. Context: this is a tool to "magically" select an area depending on its
#. color. For example clicking on a white pixel will select the
#. surrounding area made of white pixels.
#: src/preferences.py src/tools/selection_tools/select_color.py
msgid "Color selection"
msgstr "Sélection par couleur"

#. Context: this is a tool to pick a RGBA color in the image in order to
#. use it to draw with other tools
#: src/preferences.py src/tools/classic_tools/tool_picker.py
msgid "Color Picker"
msgstr "Sélecteur de couleur"

#. Context: the name of a tool to fill an area of one color with an other
#: src/preferences.py src/tools/classic_tools/tool_paint.py
msgid "Paint"
msgstr "Peinture"

#. Context: the color editor is an interface to pick any RGBA color, and
#. it can be used instead of the default simple RGB palette
#: src/preferences.py
msgid "Use color editor by default"
msgstr "Utiliser l'éditeur de couleurs par défaut"

#: src/preferences.py
msgid "You can use a simple color palette, or use a full RGBA color editor."
msgstr ""
"Vous pouvez utiliser une palette de couleurs simple, ou bien un éditeur "
"complet de couleurs RGBA."

#. Context: title of a section of the preferences
#: src/preferences.py
msgid "Advanced options"
msgstr "Options avancées"

#: src/preferences.py
msgid "Preview size"
msgstr "Taille de l'aperçu"

#. This label will not be displayed in the UI of stable versions
#: src/preferences.py
msgid "Development features"
msgstr "Fonctionnalités de test"

#: src/preferences.py
msgid "Background color"
msgstr "Couleur d'arrière-plan"

#: src/preferences.py
msgid "Prefer dark theme variant"
msgstr "Préférer le thème sombre"

#. Context: title of a section of the preferences. It corresponds to the
#. window layout (header-bar? tool-bar? menu-bar?)
#: src/preferences.py
msgid "Layout"
msgstr "Organisation"

#: src/preferences.py
msgid "The recommended value is \"Automatic\"."
msgstr "La valeur recommandée est \"Automatique\"."

#. It has to match what's written in the previous string.
#: src/preferences.py
msgid "Automatic"
msgstr "Automatique"

#: src/preferences.py
msgid "Compact"
msgstr "Compacte"

#: src/preferences.py
msgid "elementary OS"
msgstr "elementary OS"

#. "Legacy" is about the window layout, it means menubar+toolbar, you
#. can translate it like if it was "Traditional"
#: src/preferences.py
msgid "Legacy"
msgstr "Traditionnelle"

#. "Legacy" is about the window layout, it means menubar+toolbar, you
#. can translate it like if it was "Traditional".
#. Symbolic icons are monochrome icons.
#: src/preferences.py
msgid "Legacy (symbolic icons)"
msgstr "Traditionnelle (icônes symb.)"

#: src/preferences.py
msgid "Menubar only"
msgstr "Barre de menus"

#: src/preferences.py
msgid "Toolbar only"
msgstr "Barre de boutons"

#. Symbolic icons are monochrome icons.
#: src/preferences.py
msgid "Toolbar only (symbolic icons)"
msgstr "Boutons (icônes symboliques)"

#: src/properties.py
#, python-format
msgid "%s px"
msgstr "%s px"

#: src/properties.py
#, python-format
msgid "%s cm"
msgstr "%s cm"

#: src/properties.py
#, python-format
msgid "%s in"
msgstr "%s in"

#. Context: the path of the edited file
#: src/properties.py
msgid "Path"
msgstr "Chemin"

#. Context: the file format of the edited file
#: src/properties.py
msgid "Format"
msgstr "Format"

#: src/properties.py
msgid "Colorspace"
msgstr "Encodage des couleurs"

#. Context: an invalid colorspace format
#: src/properties.py
msgid "Invalid format"
msgstr "Format invalide"

#. an actual error occurred!
#. Context: an error message
#: src/saving_manager.py
msgid "Failed to replace transparency"
msgstr "Erreur en remplaçant la transparence"

#. Context: an error message
#: src/saving_manager.py
#, python-format
msgid "Failed to save %s"
msgstr "Erreur en enregistrant %s"

#. Context: an error message
#: src/saving_manager.py
#, python-format
msgid "Failed to reload %s"
msgstr "Erreur en rechargeant %s"

#. Context: Untitled(.png) is the default name of a newly saved file
#: src/saving_manager.py
msgid "Untitled"
msgstr "Sans titre"

#. Context: the sentence "There are unsaved modifications to %s."
#: src/saving_manager.py
msgid "this picture"
msgstr "cette image"

#: src/saving_manager.py
msgid "Discard"
msgstr "Abandonner"

#. Context: %s will be replaced by the name of a file.
#: src/saving_manager.py src/window.py
#, python-format
msgid "There are unsaved modifications to %s."
msgstr "Il y a des modifications non-enregistrées à %s."

#: src/saving_manager.py
msgid ""
"A part of the image is selected: the pixels beneath the selection will be "
"saved with a color you might not expect!"
msgstr ""
"Une partie de l'image est sélectionnée : les pixels sous la sélection seront "
"enregistrés avec une couleur à laquelle vous pourriez ne pas vous attendre."

#. Context: the user tries to save the image while previewing an
#. unapplied "transform" operation (scaling, cropping, whatever)
#: src/saving_manager.py
msgid "Modifications from the current tool haven't been applied."
msgstr "Les modifications de l'outil actuel n'ont pas été appliquées."

#. To translators: this string should be quite short
#: src/saving_manager.py
msgid "Apply & save"
msgstr "Appliquer & enregistrer"

#. To translators: this string should be quite short
#: src/saving_manager.py
msgid "Deselect & save"
msgstr "Déselectionner & enregistrer"

#: src/saving_manager.py
msgid "Save anyway"
msgstr "Enregistrer nonobstant"

#: src/saving_manager.py
msgid "Do you want to save anyway?"
msgstr "Souhaitez-vous enregistrer malgré tout ?"

#. Context: confirm replacing transparent pixels with the selected color
#: src/saving_manager.py
msgid "Replace"
msgstr "Remplacer"

#: src/saving_manager.py
msgid "This file format doesn't support transparent colors."
msgstr "Ce format de fichier ne supporte pas les couleurs transparentes."

#: src/saving_manager.py
msgid "You can save the image as a PNG file, or replace transparency with:"
msgstr ""
"Vous pouvez enregistrer l'image en tant que fichier PNG, ou bien y remplacer "
"la transparence par :"

#: src/saving_manager.py
msgid "Replace transparency with:"
msgstr "Remplacer la transparence par :"

#. Context: an error message
#: src/selection_manager.py
msgid "The selection pixbuf is empty."
msgstr "Le buffer de la sélection est vide."

#: src/selection_manager.py
msgid "The selection path is empty."
msgstr "Le chemin de la sélection est vide."

#. Context: an error message
#: src/tools_initializer.py
#, python-format
msgid "Failed to load tool: %s"
msgstr "Erreur en chargeant l'outil : %s"

#: src/window.py
msgid "Error starting the application, please report this bug."
msgstr "Erreur au démarrage de l'application, veuillez reporter ce problème."

#: src/window.py
msgid "The clipboard doesn't contain any image."
msgstr "Le presse-papier ne contient pas d'image."

#. Context: %s is a file name
#: src/window.py
#, python-format
msgid "The file %s is already opened"
msgstr "Le fichier %s est déjà ouvert"

#. Context: the user would click here to confirm they want to open the
#. same file twice
#: src/window.py
msgid "Open again"
msgstr "Ouvrir à nouveau"

#: src/window.py
msgid "Switch to this image"
msgstr "Aller à cette image"

#: src/window.py
msgid "Modifications will take effect in the next new window."
msgstr "Les modifications prendront effet pour la prochaine nouvelle fenêtre."

#: src/window.py
msgid "Middle-click or press F8 to show/hide controls."
msgstr ""
"Cliquer avec le bouton du milieu ou presser F8 pour afficher/cacher les "
"contrôles."

#: src/window.py
msgid "Press F11 to exit fullscreen."
msgstr "Appuyer sur F11 pour quitter le plein écran."

#: src/window.py
#, python-format
msgid ""
"Error loading the bottom pane for the tool '%s', please report this bug."
msgstr ""
"Erreur de chargement du panneau du bas pour l'outil '%s', veuillez reporter "
"ce problème."

#: src/window.py
#, python-format
msgid "Loading %s"
msgstr "Chargement de %s"

#: src/window.py
msgid "New Tab"
msgstr "Nouvel onglet"

#: src/window.py
msgid "Discard changes"
msgstr "Abandonner les modifications"

#. Context: %s will be replaced by the name of a file.
#: src/window.py
#, python-format
msgid "Where do you want to open %s?"
msgstr "Où souhaitez-vous ouvrir %s ?"

#. Context for translation:
#. "What do you want to do with *these files*?"
#: src/window.py
msgid "these files"
msgstr "ces fichiers"

#. Context: %s will be replaced by the name of a file. The possible
#. answers are "cancel", "open", and "import"
#: src/window.py
#, python-format
msgid "What do you want to do with %s?"
msgstr "Que souhaitez-vous faire avec %s ?"

#: src/window.py
msgid "Image copied to clipboard"
msgstr "Image copiée dans le presse-papier"

#: src/window.py
msgid "Import a picture"
msgstr "Importer une image"

#: src/window.py
msgid "Required tool is not available"
msgstr "L'outil requis n'est pas disponible"

#: src/utilities/utilities_colors.py
msgid "Transparent"
msgstr "Transparent"

#: src/utilities/utilities_colors.py
#, python-format
msgid "%s%% transparent"
msgstr "%s%% transparent"

#: src/utilities/utilities_colors.py
msgid "Grey"
msgstr "Gris"

#: src/utilities/utilities_colors.py
msgid "Orange"
msgstr "Orange"

#: src/utilities/utilities_colors.py
msgid "Brown"
msgstr "Marron"

#. Context: the name of the current color is provided as a tooltip to
#. help users with color blindness, but some color names don't have a
#. clear definition. Here, the app thinks it's probably brown.
#: src/utilities/utilities_colors.py
msgid "Probably brown"
msgstr "Peut-être marron"

#: src/utilities/utilities_colors.py
msgid "Red"
msgstr "Rouge"

#: src/utilities/utilities_colors.py
msgid "Green"
msgstr "Vert"

#: src/utilities/utilities_colors.py
msgid "Blue"
msgstr "Bleu"

#: src/utilities/utilities_colors.py
msgid "Yellow"
msgstr "Jaune"

#: src/utilities/utilities_colors.py
msgid "Magenta"
msgstr "Magenta"

#: src/utilities/utilities_colors.py
msgid "Purple"
msgstr "Violet"

#: src/utilities/utilities_colors.py
msgid "Cyan"
msgstr "Cyan"

#. Context: the name of the current color is provided as a tooltip to
#. help users with color blindness, but some color names don't have a
#. clear definition. Here, the app thinks it's probably teal.
#. You can translate "teal" with the name of approaching color, like
#. turquoise or green-blue.
#: src/utilities/utilities_colors.py
msgid "Probably teal"
msgstr "Peut-être turquoise"

#. Context: the name of the current color is provided as a tooltip to
#. help users with color blindness, but some color names don't have a
#. clear definition. Here, the app can't find a corresponding color name.
#: src/utilities/utilities_colors.py
msgid "Unknown color name"
msgstr "Nom de couleur inconnu"

#: src/utilities/utilities_files.py
msgid "All pictures"
msgstr "Toutes les images"

#: src/utilities/utilities_files.py
msgid "PNG images"
msgstr "Images PNG"

#: src/utilities/utilities_files.py
msgid "JPEG images"
msgstr "Images JPEG"

#: src/utilities/utilities_files.py
msgid "BMP images"
msgstr "Images BMP"

#: src/utilities/utilities_files.py
#, python-format
msgid "%s isn't an image."
msgstr "%s n'est pas une image"

#: src/utilities/utilities_files.py
msgid "Sorry, WEBP images can't be loaded by this app."
msgstr ""
"Désolé, les images WEBP ne peuvent pas être chargées par cette application."

#. Context: an error message, %s is a file path
#: src/utilities/utilities_files.py
#, python-format
msgid "Despite its name, %s is a WEBP file."
msgstr "Malgré son nom, %s est une image WEBP."

#: src/utilities/utilities_paths.py
msgid "Continue"
msgstr "Continuer"

#: src/utilities/utilities_paths.py
msgid "The area seems poorly delimited, or is very complex."
msgstr "Cette zone semble mal délimitée, ou est très complexe."

#: src/utilities/utilities_paths.py
msgid "This algorithm may not be able to manage the wanted area."
msgstr "Cet algorithme peut ne pas être capable de gérer la zone voulue."

#: src/utilities/utilities_paths.py
msgid "Do you want to abort the operation, or to let the tool struggle ?"
msgstr ""
"Souhaitez-vous abandonner cette opération, ou laisser l'outil galérer ?"

#. To translators: it appears in tooltips over numerical inputs
#: src/utilities/utilities_units.py
msgid "percents"
msgstr "pourcents"

#. To translators: it's the angle measure unit, it appears in a tooltip
#. over a numerical input
#: src/utilities/utilities_units.py
msgid "degrees"
msgstr "degrés"

#. Context: this is equivalent to "Highlight: Light text on dark background"
#. but it has to be FAR SHORTER so it fits in the color chooser
#: src/optionsbars/classic/optionsbar_color_popover.py
msgid "Highlight (dark)"
msgstr "Surligneur (sombre)"

#: src/optionsbars/classic/optionsbar_color_popover.py
#: src/tools/ui/tool-shape.ui
msgid "Main color"
msgstr "Couleur principale"

#: src/optionsbars/classic/optionsbar_color_popover.py
#: src/optionsbars/selection/optionsbar-selection.ui
#: src/optionsbars/transform/optionsbar-crop.ui
#: src/optionsbars/transform/optionsbar-skew.ui src/tools/ui/selection.ui
#: src/tools/ui/tool-crop.ui src/tools/ui/tool-eraser.ui
#: src/tools/ui/tool-shape.ui src/tools/classic_tools/erasers/eraser_area.py
#: src/tools/classic_tools/erasers/eraser_rubber.py
msgid "Secondary color"
msgstr "Couleur secondaire"

#: src/optionsbars/classic/optionsbar-classic.ui
msgid "Tool size"
msgstr "Taille de l'outil"

#: src/optionsbars/classic/optionsbar-classic.ui src/tools/abstract_tool.py
msgid "No options"
msgstr "Pas d'options"

#: src/optionsbars/classic/optionsbar-color-popover.ui
msgid "How the color will be applied to the existing pixels"
msgstr "Comment la couleur sera appliquée aux pixels existants"

#: src/optionsbars/classic/optionsbar-color-popover.ui
msgid "Back to the palette"
msgstr "Retour à la palette"

#: src/optionsbars/classic/optionsbar-color-popover.ui
msgid "Palette"
msgstr "Palette"

#: src/optionsbars/selection/optionsbar-selection.ui
msgid "Selection options"
msgstr "Options de la sélection"

#: src/optionsbars/selection/optionsbar-selection.ui src/tools/ui/selection.ui
#: src/tools/ui/tool-eraser.ui
msgid "Replace with…"
msgstr "Remplacer par…"

#: src/optionsbars/selection/optionsbar-selection.ui
#: src/optionsbars/transform/optionsbar-crop.ui
#: src/optionsbars/transform/optionsbar-skew.ui src/tools/ui/selection.ui
#: src/tools/ui/tool-crop.ui src/tools/ui/tool-eraser.ui
#: src/tools/classic_tools/erasers/eraser_area.py
#: src/tools/classic_tools/erasers/eraser_rubber.py
#: src/tools/transform_tools/filters/filter_transparency.py
msgid "Transparency"
msgstr "Transparence"

#: src/optionsbars/selection/optionsbar-selection.ui src/tools/ui/selection.ui
msgid "Extract from this color"
msgstr "Extraire depuis cette couleur"

#: src/optionsbars/transform/abstract-optionsbar-transform.ui
msgid "More options"
msgstr "Plus d'options"

#: src/optionsbars/transform/optionsbar-crop.ui
#: src/optionsbars/transform/optionsbar-skew.ui src/tools/ui/tool-crop.ui
msgid "Expand with…"
msgstr "Étendre avec…"

#: src/optionsbars/transform/optionsbar-filters.ui
#: src/tools/transform_tools/tool_filters.py
msgid "Select a filter…"
msgstr "Sélectionner un filtre…"

#: src/optionsbars/transform/optionsbar-rotate.ui
msgid "Angle (degrees)"
msgstr "Angle (degrés)"

#: src/optionsbars/transform/optionsbar-rotate.ui
msgid "Angle"
msgstr "Angle"

#: src/optionsbars/transform/optionsbar-rotate.ui src/tools/ui/tool-rotate.ui
msgid "Rotate left"
msgstr "Pivoter à gauche"

#: src/optionsbars/transform/optionsbar-rotate.ui src/tools/ui/tool-rotate.ui
msgid "Rotate right"
msgstr "Pivoter à droite"

#: src/optionsbars/transform/optionsbar-rotate.ui src/tools/ui/tool-rotate.ui
msgid "Flip horizontally"
msgstr "Retourner horizontalement"

#: src/optionsbars/transform/optionsbar-rotate.ui src/tools/ui/tool-rotate.ui
msgid "Flip vertically"
msgstr "Retourner verticalement"

#. Context: the title of a menu to chose how the image will be scaled
#: src/optionsbars/transform/optionsbar-scale.ui src/tools/ui/tool-scale.ui
msgid "Keep proportions"
msgstr "Conserver les proportions"

#. Context: an item in a menu whose title is "Keep proportions"
#. Context for translations: "Always [keep proportions]"
#: src/optionsbars/transform/optionsbar-scale.ui src/tools/ui/tool-scale.ui
msgid "Always"
msgstr "Toujours"

#. Context: an item in a menu whose title is "Keep proportions"
#. Context for translations: "[Keep proportions only] when scaling from corners"
#: src/optionsbars/transform/optionsbar-scale.ui src/tools/ui/tool-scale.ui
msgid "When scaling from corners"
msgstr "Seulement avec les coins"

#. Context for translations: "[Keep proportions only] when setting values manually"
#: src/optionsbars/transform/optionsbar-scale.ui src/tools/ui/tool-scale.ui
msgid "When setting values manually"
msgstr "En entrant les valeurs manuellement"

#. Context: an item in a menu whose title is "Keep proportions"
#. Context for translations: "Never [keep proportions]"
#: src/optionsbars/transform/optionsbar-scale.ui src/tools/ui/tool-scale.ui
msgid "Never"
msgstr "Jamais"

#: src/optionsbars/transform/optionsbar-scale.ui src/tools/ui/tool-scale.ui
msgid "Pixels"
msgstr "Pixels"

#: src/optionsbars/transform/optionsbar-scale.ui src/tools/ui/tool-scale.ui
msgid "Percentage"
msgstr "Pourcentage"

#: src/optionsbars/transform/optionsbar-skew.ui
msgid "Horizontal deformation"
msgstr "Déformation horizontale"

#: src/optionsbars/transform/optionsbar-skew.ui
msgid "Vertical deformation"
msgstr "Déformation verticale"

#. Context: an error message
#: src/tools/abstract_tool.py
#, python-brace-format
msgid "Can't start operation: wrong tool id (expected {0}, got {1})"
msgstr ""
"Opération impossible : mauvais id d'outil ('{0}' attendu, '{1}' obtenu)"

#: src/tools/ui/tool-arc.ui src/tools/ui/tool-line.ui
#: src/tools/ui/tool-pencil.ui
msgid "Line shape"
msgstr "Forme de mine"

#. Context: this is the name of a line shape
#: src/tools/ui/tool-arc.ui src/tools/ui/tool-line.ui
#: src/tools/ui/tool-pencil.ui src/tools/classic_tools/tool_pencil.py
msgid "Round"
msgstr "Ronde"

#. Context: this is the name of a line shape
#: src/tools/ui/tool-arc.ui src/tools/ui/tool-line.ui
#: src/tools/ui/tool-pencil.ui src/tools/ui/tool-points.ui
#: src/tools/classic_tools/tool_pencil.py
#: src/tools/classic_tools/tool_points.py
msgid "Square"
msgstr "Carrée"

#: src/tools/ui/tool-arc.ui src/tools/ui/tool-line.ui
#: src/tools/ui/tool-pencil.ui
msgid "Outline"
msgstr "Contour"

#: src/tools/ui/tool-arc.ui src/tools/ui/tool-line.ui
#: src/tools/ui/tool-pencil.ui
msgid "No dashes"
msgstr "Pas de pointillés"

#: src/tools/ui/tool-arc.ui src/tools/ui/tool-line.ui
#: src/tools/ui/tool-pencil.ui
msgid "Simple dashes"
msgstr "Pointillés simples"

#: src/tools/ui/tool-arc.ui src/tools/ui/tool-line.ui
#: src/tools/ui/tool-pencil.ui
msgid "Long dashes"
msgstr "Pointillés longs"

#: src/tools/ui/tool-arc.ui src/tools/ui/tool-line.ui
#: src/tools/ui/tool-pencil.ui
msgid "Short dashes"
msgstr "Pointillés courts"

#: src/tools/ui/tool-arc.ui src/tools/ui/tool-line.ui
#: src/tools/ui/tool-pencil.ui
msgid "Alternated dashes"
msgstr "Pointillés alternés"

#: src/tools/ui/tool-arc.ui src/tools/ui/tool-line.ui
msgid "No arrow"
msgstr "Pas de flèche"

#: src/tools/ui/tool-arc.ui src/tools/ui/tool-line.ui
msgid "Simple arrow"
msgstr "Flèche simple"

#: src/tools/ui/tool-arc.ui src/tools/ui/tool-line.ui
msgid "Double arrow"
msgstr "Flèche double"

#: src/tools/ui/tool-arc.ui src/tools/ui/tool-brush.ui
#: src/tools/ui/tool-highlight.ui src/tools/ui/tool-line.ui
#: src/tools/ui/tool-pencil.ui src/tools/ui/tool-points.ui
#: src/tools/ui/tool-shape.ui src/tools/ui/tool-text.ui
msgid "Antialiasing"
msgstr "Anti-crénelage"

#: src/tools/ui/tool-brush.ui src/tools/classic_tools/brushes/brush_simple.py
msgid "Simple brush"
msgstr "Pinceau simple"

#: src/tools/ui/tool-brush.ui src/tools/classic_tools/brushes/brush_airbrush.py
msgid "Airbrush"
msgstr "Aérographe"

#: src/tools/ui/tool-brush.ui src/tools/classic_tools/brushes/brush_hairy.py
msgid "Hairy brush"
msgstr "Pinceau poilu"

#: src/tools/ui/tool-brush.ui src/tools/classic_tools/brushes/brush_nib.py
msgid "Calligraphic nib"
msgstr "Plume calligraphique"

#: src/tools/ui/tool-brush.ui src/tools/classic_tools/brushes/brush_nib.py
msgid "Right-handed nib"
msgstr "Plume de droitier"

#: src/tools/ui/tool-brush.ui src/tools/classic_tools/brushes/brush_nib.py
msgid "Vertical nib"
msgstr "Plume verticale"

#: src/tools/ui/tool-brush.ui src/tools/classic_tools/brushes/brush_nib.py
msgid "Left-handed nib"
msgstr "Plume de gaucher"

#. brush_direction == 'horizontal':
#: src/tools/ui/tool-brush.ui src/tools/classic_tools/brushes/brush_nib.py
msgid "Horizontal nib"
msgstr "Plume horizontale"

#: src/tools/ui/tool-eraser.ui src/tools/classic_tools/erasers/eraser_rubber.py
msgid "Rubber eraser"
msgstr "Gomme"

#: src/tools/ui/tool-eraser.ui src/tools/classic_tools/erasers/eraser_area.py
msgid "Rectangle area"
msgstr "Zone rectangulaire"

#. Context: this feature erases the color where the user clicked.
#. For example to cut out an object from its solid background.
#: src/tools/ui/tool-eraser.ui src/tools/classic_tools/erasers/eraser_color.py
msgid "Remove color"
msgstr "Retirer la couleur"

#: src/tools/ui/tool-eraser.ui src/tools/classic_tools/erasers/eraser_area.py
msgid "Blur"
msgstr "Flouter"

#: src/tools/ui/tool-eraser.ui src/tools/classic_tools/erasers/eraser_area.py
msgid "Shuffle pixels"
msgstr "Mélanger les pixels"

#: src/tools/ui/tool-eraser.ui src/tools/classic_tools/erasers/eraser_area.py
msgid "Shuffle and blur"
msgstr "Mélanger et flouter"

#. Context: a filter to censor the image with some little tiles
#: src/tools/ui/tool-eraser.ui src/tools/ui/tool-filters.ui
#: src/tools/classic_tools/erasers/eraser_area.py
#: src/tools/transform_tools/tool_filters.py
msgid "Mosaic"
msgstr "Mosaïque"

#: src/tools/ui/tool-eraser.ui
msgid "Solid color"
msgstr "Couleur opaque"

#: src/tools/ui/tool-filters.ui src/tools/transform_tools/tool_filters.py
msgid "Change saturation"
msgstr "Changer la saturation"

#. Context: a filter adding like a light veil on the image
#: src/tools/ui/tool-filters.ui src/tools/transform_tools/tool_filters.py
msgid "Veil"
msgstr "Voile"

#: src/tools/ui/tool-filters.ui src/tools/ui/tool-highlight.ui
#: src/tools/transform_tools/tool_filters.py
msgid "Add transparency"
msgstr "Ajouter de la transparence"

#: src/tools/ui/tool-filters.ui src/tools/transform_tools/tool_filters.py
#: src/tools/transform_tools/filters/filter_contrast.py
msgid "Increase contrast"
msgstr "Augmenter le contraste"

#. Context: the title of the menu with various types of blurring
#. filters and their options.
#: src/tools/ui/tool-filters.ui
msgid "Blurring"
msgstr "Floutage"

#: src/tools/ui/tool-filters.ui src/tools/transform_tools/tool_filters.py
msgid "Fast blur"
msgstr "Flou rapide"

#: src/tools/ui/tool-filters.ui src/tools/transform_tools/tool_filters.py
msgid "Slow blur"
msgstr "Flou lent"

#: src/tools/ui/tool-filters.ui
msgid "Blur direction"
msgstr "Direction du flou"

#. Context: about the blur direction
#: src/tools/ui/tool-filters.ui
msgid "No direction"
msgstr "Pas de direction"

#: src/tools/ui/tool-filters.ui
msgid "Blur horizontally"
msgstr "Flouter horizontalement"

#: src/tools/ui/tool-filters.ui
msgid "Blur vertically"
msgstr "Flouter verticalement"

#: src/tools/ui/tool-filters.ui src/tools/transform_tools/tool_filters.py
msgid "Invert colors"
msgstr "Inverser les couleurs"

#: src/tools/ui/tool-highlight.ui
msgid "Straighten the line"
msgstr "Rectifier le tracé"

#: src/tools/ui/tool-line.ui
msgid "Color gradient"
msgstr "Dégradé"

#: src/tools/ui/tool-line.ui
msgid "Locked direction"
msgstr "Direction verrouillée"

#. Context: title for the list of the possible painting algorithms.
#: src/tools/ui/tool-paint.ui
msgid "Behavior"
msgstr "Comportement"

#. Context: this is one of the possible painting algorithms. It
#. tries to draw a shape around the area to paint, and fill it
#. with the new color. The shape is approximative so it's not the
#. default behavior of the tool.
#: src/tools/ui/tool-paint.ui
msgid "Encircle and fill"
msgstr "Entourer et remplir"

#. Context: this is one of the possible painting algorithms. It
#. erases the color the user clicked, and then replace transparent
#. pixels with the new color.
#: src/tools/ui/tool-paint.ui
msgid "Erase and replace"
msgstr "Effacer et remplacer"

#. Context: this is one of the possible painting algorithms. It
#. paints over the entire image, instead of following the shapes
#. already drawn.
#: src/tools/ui/tool-paint.ui
msgid "Entire image"
msgstr "Image entière"

#: src/tools/ui/tool-points.ui
msgid "Dots type"
msgstr "Type de points"

#: src/tools/ui/tool-points.ui src/tools/ui/tool-shape.ui
#: src/tools/classic_tools/tool_points.py src/tools/classic_tools/tool_shape.py
msgid "Circle"
msgstr "Cercle"

#: src/tools/ui/tool-points.ui src/tools/classic_tools/tool_points.py
msgid "Cross"
msgstr "Croix"

#: src/tools/ui/tool-points.ui src/tools/classic_tools/tool_points.py
msgid "X-shaped cross"
msgstr "Croix en forme de X"

#: src/tools/ui/tool-points.ui
msgid "Include a number"
msgstr "Inclure un numéro"

#: src/tools/ui/tool-points.ui
msgid "Next number"
msgstr "Prochain numéro"

#: src/tools/ui/tool-points.ui
msgid "Reset number"
msgstr "Réinitialiser le numéro"

#: src/tools/ui/tool-points.ui
msgid "Decrement number"
msgstr "Diminuer le numéro"

#: src/tools/ui/tool-points.ui
msgid "Increment number"
msgstr "Augmenter le numéro"

#: src/tools/ui/tool-shape.ui src/tools/classic_tools/tool_shape.py
msgid "Solid outline"
msgstr "Contour continu"

#: src/tools/ui/tool-shape.ui src/tools/classic_tools/tool_shape.py
msgid "Dashed outline"
msgstr "Contour en pointillés"

#: src/tools/ui/tool-shape.ui src/tools/classic_tools/tool_shape.py
msgid "No outline"
msgstr "Pas de contour"

#: src/tools/ui/tool-shape.ui
msgid "Filling"
msgstr "Remplissage"

#: src/tools/ui/tool-shape.ui src/tools/classic_tools/tool_shape.py
msgid "Empty shape"
msgstr "Forme vide"

#: src/tools/ui/tool-shape.ui src/tools/classic_tools/tool_shape.py
msgid "Horizontal gradient"
msgstr "Dégradé horizontal"

#: src/tools/ui/tool-shape.ui src/tools/classic_tools/tool_shape.py
msgid "Vertical gradient"
msgstr "Dégradé vertical"

#: src/tools/ui/tool-shape.ui src/tools/classic_tools/tool_shape.py
msgid "Radial gradient"
msgstr "Dégradé radial"

#: src/tools/ui/tool-shape.ui src/tools/classic_tools/tool_shape.py
msgid "Rectangle"
msgstr "Rectangle"

#: src/tools/ui/tool-shape.ui src/tools/classic_tools/tool_shape.py
msgid "Rounded rectangle"
msgstr "Rectangle arrondi"

#: src/tools/ui/tool-shape.ui src/tools/classic_tools/tool_shape.py
msgid "Oval"
msgstr "Ovale"

#: src/tools/ui/tool-shape.ui src/tools/classic_tools/tool_shape.py
msgid "Polygon"
msgstr "Polygone"

#: src/tools/ui/tool-shape.ui src/tools/classic_tools/tool_shape.py
msgid "Free shape"
msgstr "Forme libre"

#: src/tools/ui/tool-shape.ui
msgid "Close shape"
msgstr "Fermer la forme"

#: src/tools/ui/tool-text.ui
msgid "Insert here"
msgstr "Insérer ici"

#: src/tools/ui/tool-text.ui
msgid "Font"
msgstr "Police"

#: src/tools/ui/tool-text.ui
msgid "Select a font…"
msgstr "Sélectionner une police…"

#: src/tools/ui/tool-text.ui
msgid "Italic"
msgstr "Italique"

#: src/tools/ui/tool-text.ui
msgid "Bold"
msgstr "Gras"

#. Context: the types of background behind the inserted text
#: src/tools/ui/tool-text.ui
msgid "Background"
msgstr "Arrière-plan"

#. Context: a type of background behind the inserted text
#: src/tools/ui/tool-text.ui src/tools/classic_tools/tool_text.py
msgid "No background"
msgstr "Aucun arrière-plan"

#. Context: a type of background behind the inserted text
#: src/tools/ui/tool-text.ui src/tools/classic_tools/tool_text.py
msgid "Shadow"
msgstr "Ombre"

#. Context: a type of background behind the inserted text
#: src/tools/ui/tool-text.ui src/tools/classic_tools/tool_text.py
msgid "Thin outline"
msgstr "Contour fin"

#. Context: a type of background behind the inserted text
#: src/tools/ui/tool-text.ui src/tools/classic_tools/tool_text.py
msgid "Thick outline"
msgstr "Contour épais"

#. Context: a type of background behind the inserted text
#: src/tools/ui/tool-text.ui src/tools/classic_tools/tool_text.py
msgid "Rectangle background"
msgstr "Arrière-plan rectangulaire"

#: src/tools/classic_tools/tool_arc.py
msgid "Curve"
msgstr "Courbe"

#: src/tools/classic_tools/tool_arc.py
msgid "Curve options"
msgstr "Options de courbe"

#: src/tools/classic_tools/tool_arc.py
msgid "Draw a second segment to complete the curve"
msgstr "Tracez un second segment pour compléter la courbe"

#: src/tools/classic_tools/tool_arc.py src/tools/classic_tools/tool_line.py
msgid "Dashed arrow"
msgstr "Flèche en pointillés"

#: src/tools/classic_tools/tool_arc.py src/tools/classic_tools/tool_line.py
msgid "Arrow"
msgstr "Flèche"

#: src/tools/classic_tools/tool_arc.py src/tools/classic_tools/tool_line.py
#: src/tools/classic_tools/tool_pencil.py
msgid "Dashed"
msgstr "En pointillés"

#: src/tools/classic_tools/tool_arc.py src/tools/classic_tools/tool_line.py
#: src/tools/classic_tools/tool_pencil.py
msgid "Press <Alt> to toggle the 'outline' option"
msgstr "Pressez <Alt> pour changer l'option 'contour'"

#: src/tools/classic_tools/tool_brush.py
msgid "Brush options"
msgstr "Options du pinceau"

#: src/tools/classic_tools/tool_eraser.py
msgid "Press <Shift> to erase a path instead"
msgstr "Appuyez sur <Maj> pour plutôt effacer un chemin"

#: src/tools/classic_tools/tool_eraser.py
msgid "Press <Shift> to erase a rectangle area instead"
msgstr "Appuyez sur <Maj> pour plutôt effacer une zone rectangulaire"

#: src/tools/classic_tools/tool_eraser.py
msgid "Eraser options"
msgstr "Options de la gomme"

#: src/tools/classic_tools/tool_highlight.py
msgid "Press <Shift> to temporarily highlight on dark background instead"
msgstr ""
"Appuyez sur <Maj> pour surligner temporairement surligner sur fond sombre"

#: src/tools/classic_tools/tool_highlight.py
msgid "Press <Shift> to temporarily highlight on light background instead"
msgstr ""
"Appuyez sur <Maj> pour surligner temporairement surligner sur fond clair"

#: src/tools/classic_tools/tool_highlight.py
msgid "Highlighter options"
msgstr "Options du surligneur"

#: src/tools/classic_tools/tool_line.py
msgid "Line"
msgstr "Trait"

#: src/tools/classic_tools/tool_line.py src/tools/classic_tools/tool_shape.py
#: src/tools/selection_tools/select_rect.py
#, python-format
msgid "Width: %spx"
msgstr "Largeur : %spx"

#: src/tools/classic_tools/tool_line.py src/tools/classic_tools/tool_shape.py
#: src/tools/selection_tools/select_rect.py
#, python-format
msgid "Height: %spx"
msgstr "Hauteur : %spx"

#: src/tools/classic_tools/tool_line.py
#, python-format
msgid "Length: %spx"
msgstr "Longueur : %spx"

#: src/tools/classic_tools/tool_line.py
msgid "Line options"
msgstr "Options de la ligne"

#: src/tools/classic_tools/tool_line.py
msgid "Press <Shift> to unlock the line direction"
msgstr "Pressez <Maj> pour verrouiller la direction du trait"

#: src/tools/classic_tools/tool_line.py
msgid "Press <Shift> to lock the line direction"
msgstr "Pressez <Maj> pour verrouiller la direction du trait"

#: src/tools/classic_tools/tool_paint.py
msgid "Painting options"
msgstr "Options de peinture"

#: src/tools/classic_tools/tool_paint.py
msgid "Click on an area to replace its color by transparency"
msgstr "Cliquez sur une zone pour remplacer sa couleur par de la transparence"

#: src/tools/classic_tools/tool_paint.py
msgid "Click on the canvas to entirely paint it"
msgstr "Cliquez sur le canevas pour le peindre entièrement"

#: src/tools/classic_tools/tool_paint.py
#: src/tools/selection_tools/select_color.py
msgid "May not work for complex shapes"
msgstr "Peut ne pas fonctionner pour les formes complexes"

#: src/tools/classic_tools/tool_paint.py
#: src/tools/selection_tools/select_color.py
msgid "It will not work well if the area's edges are blurry"
msgstr "Ça ne marchera pas si les bords de la zone sont flous"

#: src/tools/classic_tools/tool_pencil.py
msgid "Pencil"
msgstr "Crayon"

#: src/tools/classic_tools/tool_pencil.py
msgid "Pencil options"
msgstr "Options du crayon"

#: src/tools/classic_tools/tool_points.py
msgid "Points options"
msgstr "Options des points"

#: src/tools/classic_tools/tool_points.py
#, python-format
msgid "Next number: %s"
msgstr "Prochain numéro : %s"

#. Context: fill a shape with the color of the left click
#: src/tools/classic_tools/tool_shape.py
msgid "Filled with main color"
msgstr "Rempli par la couleur principale"

#. Context: fill a shape with the color of the right click
#: src/tools/classic_tools/tool_shape.py
msgid "Filled with secondary color"
msgstr "Rempli par la couleur secondaire"

#: src/tools/classic_tools/tool_shape.py
msgid "Shape"
msgstr "Forme"

#: src/tools/classic_tools/tool_shape.py
#, python-format
msgid "Radius: %spx"
msgstr "Rayon : %spx"

#: src/tools/classic_tools/tool_shape.py
msgid "Shape options"
msgstr "Options de la forme"

#: src/tools/classic_tools/tool_shape.py
#: src/tools/selection_tools/select_free.py
msgid "Click on the shape's first point to close it."
msgstr "Cliquez sur le 1er point de la forme pour la refermer."

#: src/tools/classic_tools/tool_shape.py
msgid "Press <Alt>, <Shift>, or both, to quickly change the 'filling' option"
msgstr ""
"Appuyez sur <Maj>, <Alt>, ou les deux, pour changer rapidement l'option "
"'remplissage'"

#: src/tools/classic_tools/tool_text.py
msgid "Text"
msgstr "Texte"

#: src/tools/classic_tools/tool_text.py
msgid "Text options"
msgstr "Options du texte"

#: src/tools/classic_tools/tool_text.py
msgid "Grab the rectangle to adjust the text position"
msgstr "Agripper le rectangle pour ajuster la position du texte"

#: src/tools/classic_tools/tool_text.py
msgid "Click outside the rectangle to apply"
msgstr "Cliquer hors du rectangle pour appliquer"

#: src/tools/classic_tools/brushes/brush_airbrush.py
msgid "Density depends on the stylus pressure"
msgstr "La densité dépend de la pression du stylet"

#: src/tools/classic_tools/brushes/brush_airbrush.py
msgid "Density depends on the mouse speed"
msgstr "La densité dépend de la vitesse de la souris"

#: src/tools/classic_tools/brushes/brush_hairy.py
#: src/tools/classic_tools/brushes/brush_nib.py
#: src/tools/classic_tools/brushes/brush_simple.py
msgid "Width depends on the stylus pressure"
msgstr "La largeur dépend de la pression du stylet"

#: src/tools/classic_tools/brushes/brush_nib.py
msgid "Width depends on the line orientation"
msgstr "La largeur dépend de l'orientation du trait"

#: src/tools/classic_tools/brushes/brush_simple.py
msgid "Width depends on the mouse speed"
msgstr "La largeur dépend de la vitesse de la souris"

#: src/tools/selection_tools/abstract_select.py
msgid "Drag the selection or right-click on the canvas"
msgstr "Faites glisser la sélection ou faites un clic-droit sur le canevas"

#: src/tools/selection_tools/abstract_select.py
msgid "Select an area or right-click on the canvas"
msgstr "Sélectionner une zone ou faites un clic-droit sur le canevas"

#: src/tools/selection_tools/select_rect.py
msgid "Rectangle selection"
msgstr "Selection rectangulaire"

#: src/tools/transform_tools/abstract_transform_tool.py
msgid "Error: invalid values"
msgstr "Erreur : valeurs invalides"

#. The options of the "crop" tool are all about how to expand the canvas,
#. hence this label.
#: src/tools/transform_tools/tool_crop.py
msgid "Expanding options"
msgstr "Options de recadrage"

#: src/tools/transform_tools/tool_crop.py
msgid "The sides you'll crop are hinted by the mouse pointer"
msgstr "Les côtés à modifier sont montrés par le pointeur de la souris"

#: src/tools/transform_tools/tool_crop.py
msgid "Cropping the selection"
msgstr "Recadrer la sélection"

#: src/tools/transform_tools/tool_crop.py
msgid "Cropping or expanding the canvas"
msgstr "Recadrer ou étendre le canevas"

#: src/tools/transform_tools/tool_crop.py
#: src/tools/transform_tools/tool_rotate.py
#: src/tools/transform_tools/tool_scale.py
#: src/tools/transform_tools/tool_skew.py
msgid "Don't forget to confirm the operation!"
msgstr "N'oubliez pas de confirmer l'opération !"

#: src/tools/transform_tools/tool_crop.py
#: src/tools/transform_tools/tool_skew.py
msgid ""
"Press <Alt>, <Shift>, or both, to quickly change the 'expand with' option"
msgstr ""
"Appuyez sur <Maj>, <Alt>, ou les deux, pour changer rapidement l'option "
"'étendre avec'"

#: src/tools/transform_tools/tool_filters.py
msgid "Active filter"
msgstr "Filtre actif"

#: src/tools/transform_tools/tool_filters.py
msgid "Click on the image to preview the selected filter"
msgstr "Cliquer sur l'image pour prévisualiser le filtre choisi"

#. Context: a filter. See "image embossing" on wikipedia
#: src/tools/transform_tools/tool_filters.py
msgid "Emboss"
msgstr "Relief"

#: src/tools/transform_tools/tool_rotate.py
msgid "Rotating options"
msgstr "Options de rotation"

#: src/tools/transform_tools/tool_rotate.py
msgid "Rotating the selection"
msgstr "Pivoter la sélection"

#: src/tools/transform_tools/tool_rotate.py
msgid "Rotating the canvas"
msgstr "Pivoter le canevas"

#: src/tools/transform_tools/tool_scale.py
msgid "Scaling options"
msgstr "Options de redimensionnement"

#: src/tools/transform_tools/tool_scale.py
msgid "Scaling the selection"
msgstr "Redimensionner la sélection"

#: src/tools/transform_tools/tool_scale.py
msgid "Scaling the canvas"
msgstr "Redimensionner le canevas"

#: src/tools/transform_tools/tool_scale.py
msgid "Press <Shift> to quickly toggle the 'lock proportions' option"
msgstr ""
"Pressez <Maj> pour rapidement changer l'option 'conserver les proportions'"

#: src/tools/transform_tools/tool_skew.py
msgid "Skewing options"
msgstr "Options d'inclinement"

#: src/tools/transform_tools/tool_skew.py
msgid "The directions of the deformation are hinted by the mouse pointer"
msgstr ""
"Les directions de la déformation sont montrées par le pointeur de la souris"

#: src/tools/transform_tools/tool_skew.py
msgid "Skewing the selection"
msgstr "Incliner la sélection"

#: src/tools/transform_tools/tool_skew.py
msgid "Skewing the canvas"
msgstr "Incliner le canevas"

#: src/tools/transform_tools/filters/filter_blur.py
msgid "Blur radius"
msgstr "Rayon de floutage"

#: src/tools/transform_tools/filters/filter_saturation.py
msgid "Saturation"
msgstr "Saturation"<|MERGE_RESOLUTION|>--- conflicted
+++ resolved
@@ -6,13 +6,8 @@
 msgstr ""
 "Project-Id-Version: com.github.maoschanz.drawing 0.4\n"
 "Report-Msgid-Bugs-To: github.com/maoschanz/drawing/issues/new/choose\n"
-<<<<<<< HEAD
-"POT-Creation-Date: 2023-02-21 23:31+0100\n"
+"POT-Creation-Date: 2023-02-23 23:35+0100\n"
 "PO-Revision-Date: 2023-02-21 23:44+0100\n"
-=======
-"POT-Creation-Date: 2023-02-23 21:07+0100\n"
-"PO-Revision-Date: 2022-04-05 01:15+0200\n"
->>>>>>> d8edb273
 "Last-Translator: Romain F. T. <rrroschan@gmail.com>\n"
 "Language-Team: French <aaaa@bbbb.com>\n"
 "Language: fr\n"
@@ -70,8 +65,8 @@
 msgstr ""
 "Cet éditeur d'images basique peut redimensionner, rogner, ou pivoter une "
 "image, appliquer des filtres simples, insérer ou censurer du texte, et "
-"manipuler une portion sélectionnée de l'image (couper/copier/coller/déplacer/"
-"…)"
+"manipuler une portion sélectionnée de l'image (couper/copier/coller/"
+"déplacer/…)"
 
 #. IMPORTANT: complete description of the application (2/3)
 #: data/com.github.maoschanz.drawing.appdata.xml.in
@@ -254,8 +249,8 @@
 "style of a shape."
 msgstr ""
 "Presser \"maj\" ou \"alt\" en utilisant un outil activera désormais des "
-"options spécifiques, tel que verrouiller la direction pour l'outil \"ligne"
-"\", ou changer le style de remplissage d'une forme."
+"options spécifiques, tel que verrouiller la direction pour l'outil "
+"\"ligne\", ou changer le style de remplissage d'une forme."
 
 #: data/com.github.maoschanz.drawing.appdata.xml.in
 msgid ""
@@ -433,11 +428,7 @@
 msgstr "Affichage"
 
 #: src/ui/app-menus.ui src/optionsbars/classic/optionsbar-classic.ui
-<<<<<<< HEAD
 #: src/optionsbars/selection/optionsbar-selection.ui
-=======
-#: src/optionsbars/selection/optionsbar-selection.ui src/tools/ui/tool-text.ui
->>>>>>> d8edb273
 msgid "Preview"
 msgstr "Aperçu"
 
@@ -1133,8 +1124,8 @@
 
 #. Context: this is the label that describes the initial color of an
 #. image (as set in the preferences or in the "new image with custom
-#. size" dialog). This is displayed in the context of editing or
-#. saving the image, but not when creating it.
+#. size" dialog). This is displayed in the context of editing or saving
+#. the image, but not when creating it.
 #: src/preferences.py src/saving_manager.py
 #: src/optionsbars/selection/optionsbar-selection.ui
 #: src/optionsbars/transform/optionsbar-crop.ui
