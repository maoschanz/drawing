# Dutch translation of "Drawing"
# Copyright (C) YEAR THE PACKAGE'S COPYRIGHT HOLDER
# This file is distributed under the same license as the drawing package.
#
# Heimen Stoffels <vistausss@outlook.com>, 2019.
msgid ""
msgstr ""
"Project-Id-Version: drawing\n"
"Report-Msgid-Bugs-To: \n"
"POT-Creation-Date: 2019-11-26 20:58+0100\n"
<<<<<<< HEAD
"PO-Revision-Date: 2019-12-02 19:57+0100\n"
=======
"PO-Revision-Date: 2019-11-03 14:16+0100\n"
>>>>>>> 123a7e57
"Last-Translator: Heimen Stoffels <vistausss@outlook.com>\n"
"Language-Team: Dutch <kde-i18n-doc@kde.org>\n"
"Language: nl_NL\n"
"MIME-Version: 1.0\n"
"Content-Type: text/plain; charset=UTF-8\n"
"Content-Transfer-Encoding: 8bit\n"
"X-Generator: Poedit 2.2.4\n"
"Plural-Forms: nplurals=2; plural=(n != 1);\n"

#: data/com.github.maoschanz.drawing.desktop.in:3
#: data/com.github.maoschanz.drawing.appdata.xml.in:14 src/main.py:133
#: src/window.py:500
msgid "Drawing"
msgstr "Tekenen"

#: data/com.github.maoschanz.drawing.desktop.in:4
msgid "Simple drawing utility"
msgstr "Eenvoudig tekenprogramma"

#. Icon name, do not translate
#: data/com.github.maoschanz.drawing.desktop.in:7
msgid "com.github.maoschanz.drawing"
msgstr "com.github.maoschanz.drawing"

#. This is a list of keywords. "Paint" should not be translated, the others should. Don't forget the semicolons.
#: data/com.github.maoschanz.drawing.desktop.in:12
msgid "Paint;Sketch;Pencil;"
msgstr "Verven;Schetsen;Potlood;"

#: data/com.github.maoschanz.drawing.desktop.in:18 src/ui/app-menus.ui:9
#: src/ui/app-menus.ui:75 src/ui/shortcuts.ui:17 src/ui/win-menus.ui:38
#: src/window.py:864
msgid "New Window"
msgstr "Nieuw venster"

#: data/com.github.maoschanz.drawing.desktop.in:22 src/ui/app-menus.ui:50
#: src/ui/headerbar.ui:20 src/ui/headerbar-eos.ui:12 src/ui/toolbar.ui:14
#: src/ui/toolbar.ui:15 src/ui/win-menus.ui:14 src/ui/win-menus.ui:265
msgid "New Image"
msgstr "Nieuwe afbeelding"

#: data/com.github.maoschanz.drawing.desktop.in:26
msgid "Edit Image in Clipboard"
msgstr "Klembordafbeelding bewerken"

#: data/com.github.maoschanz.drawing.appdata.xml.in:15
msgid "A drawing application for the GNOME desktop"
msgstr "Een tekenprogramma voor de GNOME-werkomgeving"

#: data/com.github.maoschanz.drawing.appdata.xml.in:17
msgid ""
"\"Drawing\" is a basic image editor, supporting PNG, JPEG and BMP file types."
msgstr ""
"'Tekenen' is een eenvoudige afbeeldingsbewerker, met ondersteuning voor PNG, "
"JPEG en BMP."

#: data/com.github.maoschanz.drawing.appdata.xml.in:18
msgid ""
"It allows you to draw or edit pictures with tools such as pencil, line or "
"arc (with various options), selection (cut/copy/paste/drag/…), shapes "
"(rectangle, circle, polygon, …), text insertion, resizing, cropping, "
"rotating, ..."
msgstr ""
"Het stelt je in staat om afbeeldingen te tekenen of bewerken met "
"gereedschappen, zoals een potlood, lijn, boog (met verschillende "
"mogelijkheden), selectie (knippen/kopiëren/plakken/verslepen/...), vormen "
"(rechthoek, cirkel, polygoon, ...), tekst, herschaling, bijsnijden, "
"draaien, ..."

#: data/com.github.maoschanz.drawing.appdata.xml.in:29
msgid ""
"Version 0.6 is a major update, with various important changes: rectangle "
"selection and freehand selection are now distinct tools, images can be "
"imported or opened using drag-and-drop, the 'rotate' tool now supports any "
"angle and handles horizontal or vertical flipping, and various tools "
"producing shapes (circle, rectangle, polygon, …) have been merged into a "
"single coherent 'shape' tool."
msgstr ""
"Versie 0.6 is een grote updae, met veer veranderingen: rechthoekselectie en "
"vrije selectie zijn nu losse gereedschappen, afbeeldingen kunnen worden "
"geïmporteerd of geopend middels slepen-en-neerzetten, het 'draai'gereedschap "
"ondersteunt nu elke hoek en horizontaal en verticaal spiegelen, en "
"verschillende gereedschappen zijn samengevoegd onder 'vorm'."

#: data/com.github.maoschanz.drawing.appdata.xml.in:37
msgid ""
"The 'saturate' tool has been replaced by 'filters', a more powerful tool "
"with several types of blur, color inversion, pixelisation, saturation and "
"transparency."
msgstr ""
"'Verzadiging' is vervangen door 'Filters', een krachtiger gereedschap met "
"mogelijkheden als vervaging, kleuren omdraaien, pixelvorming, "
"doorzichtigheid en verzadiging."

#: data/com.github.maoschanz.drawing.appdata.xml.in:42
msgid "A fullscreen mode is now available."
msgstr "Er is nu een beeldvullende modus."

#: data/com.github.maoschanz.drawing.appdata.xml.in:45
msgid ""
"The most prominent new feature is the ability to zoom in (or out) on the "
"image, using the minimap, the touchpad or the mouse wheel."
msgstr ""
"De grootste verbetering is de mogelijkheid om in of uit te zoomen middels de "
"minikaart, het trackpad of muiswiel."

#: data/com.github.maoschanz.drawing.appdata.xml.in:53
msgid ""
"Version 0.4.8 features several minor bug fixes, and various new translations."
msgstr ""
"Versie 0.4.8 bevat verschillende kleine foutoplossingen en nieuwe "
"vertalingen."

#. This is just my name, do not translate it.
#: data/com.github.maoschanz.drawing.appdata.xml.in:60
msgid "Romain F. T."
msgstr "Romain F. T."

#: src/ui/app-menus.ui:15 src/ui/app-menus.ui:206 src/ui/preferences.ui:30
#: src/ui/toolbar.ui:139 src/ui/toolbar.ui:140 src/ui/win-menus.ui:87
#: src/ui/win-menus.ui:171 src/preferences.py:43
msgid "Preferences"
msgstr "Voorkeuren"

#: src/ui/app-menus.ui:20 src/ui/app-menus.ui:370 src/ui/win-menus.ui:93
#: src/ui/win-menus.ui:177 src/ui/win-menus.ui:230
msgid "Report a bug"
msgstr "Meld een fout (bug)"

#: src/ui/app-menus.ui:26 src/ui/app-menus.ui:363 src/ui/shortcuts.ui:52
#: src/ui/win-menus.ui:98 src/ui/win-menus.ui:182 src/ui/win-menus.ui:223
msgid "Shortcuts"
msgstr "Sneltoetsen"

#: src/ui/app-menus.ui:30 src/ui/shortcuts.ui:59 src/ui/toolbar.ui:150
#: src/ui/toolbar.ui:151 src/ui/win-menus.ui:103 src/ui/win-menus.ui:187
msgid "Help"
msgstr "Hulp"

#: src/ui/app-menus.ui:34
msgid "About"
msgstr "Over"

#: src/ui/app-menus.ui:40
msgid "Quit"
msgstr "Afsluiten"

#: src/ui/app-menus.ui:48
msgid "_File"
msgstr "_Bestand"

#: src/ui/app-menus.ui:54 src/ui/shortcuts.ui:79 src/ui/win-menus.ui:17
msgid "New Blank Image"
msgstr "Nieuwe lege afbeelding"

#: src/ui/app-menus.ui:58 src/ui/win-menus.ui:21 src/custom_image.py:27
msgid "New Image With Custom Size"
msgstr "Nieuwe afbeelding met aangepaste grootte"

#. you can omit the "New image" in the translation
#: src/ui/app-menus.ui:63 src/ui/shortcuts.ui:86 src/ui/win-menus.ui:26
msgid "New Image From Selection"
msgstr "Nieuwe afbeelding uit selectie"

#. you can omit the "New image" in the translation
#: src/ui/app-menus.ui:68 src/ui/shortcuts.ui:93 src/ui/win-menus.ui:31
msgid "New Image From Clipboard"
msgstr "Nieuwe afbeelding van klembord"

#: src/ui/app-menus.ui:83 src/ui/toolbar.ui:26 src/ui/win-menus.ui:9
#: src/ui/win-menus.ui:270
msgid "Open an image"
msgstr "Afbeelding openen"

#: src/ui/app-menus.ui:88 src/ui/win-menus.ui:145
<<<<<<< HEAD
msgid "Reload file"
msgstr "Bestand herladen"
=======
#, fuzzy
msgid "Reload file"
msgstr "Bestand openen"
>>>>>>> 123a7e57

#: src/ui/app-menus.ui:96 src/ui/toolbar.ui:88 src/ui/toolbar.ui:89
#: src/ui/win-menus.ui:61 src/ui/win-menus.ui:122 src/properties.py:26
msgid "Image properties"
msgstr "Eigenschappen"

#: src/ui/app-menus.ui:103 src/ui/headerbar.ui:99 src/ui/headerbar.ui:111
#: src/ui/headerbar-eos.ui:142 src/ui/headerbar-eos.ui:155
#: src/ui/headerbar-eos.ui:173 src/ui/shortcuts.ui:114 src/ui/toolbar.ui:103
#: src/ui/toolbar.ui:104 src/ui/win-menus.ui:275 src/utilities.py:130
#: src/window.py:973 src/window.py:993
msgid "Save"
msgstr "Opslaan"

#: src/ui/app-menus.ui:108 src/ui/win-menus.ui:74 src/ui/win-menus.ui:135
msgid "Save as…"
msgstr "Opslaan als…"

#: src/ui/app-menus.ui:113 src/ui/selection-menus.ui:86
#: src/ui/selection-menus.ui:169 src/ui/selection-panel.ui:180
#: src/ui/win-menus.ui:77 src/ui/win-menus.ui:138
msgid "Export as…"
msgstr "Exporteren als…"

#: src/ui/app-menus.ui:120 src/ui/toolbar.ui:114 src/ui/toolbar.ui:115
#: src/ui/win-menus.ui:56 src/ui/win-menus.ui:117
msgid "Print"
msgstr "Afdrukken"

#: src/ui/app-menus.ui:127
msgid "Close Image"
msgstr "Afbeelding sluiten"

#: src/ui/app-menus.ui:132
msgid "Close Window"
msgstr "Venster sluiten"

#: src/ui/app-menus.ui:137 src/ui/shortcuts.ui:66
msgid "Quit all windows"
msgstr "Alle vensters sluiten"

#: src/ui/app-menus.ui:145
msgid "_Edit"
msgstr "B_ewerken"

#: src/ui/app-menus.ui:148 src/ui/headerbar.ui:51 src/ui/headerbar-eos.ui:90
#: src/ui/shortcuts.ui:134 src/ui/toolbar.ui:66 src/ui/toolbar.ui:67
#: src/ui/win-menus.ui:246 src/headerbar.py:102
msgid "Undo"
msgstr "Ongedaan maken"

#: src/ui/app-menus.ui:153 src/ui/headerbar.ui:64 src/ui/headerbar-eos.ui:105
#: src/ui/shortcuts.ui:141 src/ui/toolbar.ui:77 src/ui/toolbar.ui:78
#: src/ui/win-menus.ui:251 src/headerbar.py:108
msgid "Redo"
msgstr "Opnieuw"

#: src/ui/app-menus.ui:158 src/ui/win-menus.ui:155
msgid "Rebuild from history"
msgstr "Opnieuw laden uit geschiedenis"

#: src/ui/app-menus.ui:170 src/ui/selection-menus.ui:7
#: src/ui/selection-menus.ui:98 src/ui/selection-panel.ui:162
#: src/ui/shortcuts.ui:182
msgid "Select all"
msgstr "Alles selecteren"

#: src/ui/app-menus.ui:177 src/ui/selection-menus.ui:37
#: src/ui/selection-menus.ui:117 src/ui/selection-panel.ui:82
#: src/ui/shortcuts.ui:196
msgid "Cut"
msgstr "Knippen"

#: src/ui/app-menus.ui:182 src/ui/selection-menus.ui:42
#: src/ui/selection-menus.ui:122 src/ui/selection-panel.ui:95
#: src/ui/shortcuts.ui:203
msgid "Copy"
msgstr "Kopiëren"

#: src/ui/app-menus.ui:187 src/ui/selection-menus.ui:47
#: src/ui/selection-menus.ui:112 src/ui/selection-panel.ui:69
msgid "Delete"
msgstr "Verwijderen"

#: src/ui/app-menus.ui:194 src/ui/headerbar-eos.ui:67
#: src/ui/selection-menus.ui:22 src/ui/selection-panel.ui:28
#: src/ui/selection-panel.ui:55 src/ui/shortcuts.ui:155 src/ui/toolbar.ui:51
#: src/ui/toolbar.ui:52
msgid "Paste"
msgstr "Plakken"

#: src/ui/app-menus.ui:199 src/ui/headerbar-eos.ui:50
#: src/ui/selection-menus.ui:18 src/ui/selection-panel.ui:15
#: src/ui/selection-panel.ui:48 src/ui/shortcuts.ui:162 src/ui/toolbar.ui:40
#: src/ui/toolbar.ui:41 src/window.py:901 src/window.py:1063
msgid "Import"
msgstr "Importeren"

#: src/ui/app-menus.ui:214
msgid "_View"
msgstr "_Beeld"

#: src/ui/app-menus.ui:217
msgid "Show the preview"
msgstr "Voorbeeld tonen"

#: src/ui/app-menus.ui:222 src/ui/shortcuts.ui:246 src/preferences.py:89
msgid "Zoom"
msgstr "Zoomen"

#: src/ui/app-menus.ui:225 src/ui/minimap.ui:38 src/ui/shortcuts.ui:250
msgid "Optimal Zoom"
msgstr "Optimaal zoomen"

#: src/ui/app-menus.ui:232 src/ui/minimap.ui:83 src/ui/shortcuts.ui:257
#: src/tools/ui/tool_crop.ui:145 src/tools/ui/tool_scale.ui:166
msgid "Zoom Out"
msgstr "Uitzoomen"

#: src/ui/app-menus.ui:237 src/ui/shortcuts.ui:264
#: src/tools/ui/tool_crop.ui:150 src/tools/ui/tool_scale.ui:171
msgid "Original Zoom"
msgstr "Oorspronkelijk zoomniveau"

#: src/ui/app-menus.ui:242 src/ui/minimap.ui:55 src/ui/shortcuts.ui:271
#: src/tools/ui/tool_crop.ui:155 src/tools/ui/tool_scale.ui:176
msgid "Zoom In"
msgstr "Inzoomen"

#: src/ui/app-menus.ui:249
msgid "Position"
msgstr "Positie"

#: src/ui/app-menus.ui:252 src/ui/shortcuts.ui:291
msgid "Go Left"
msgstr "Ga naar links"

#: src/ui/app-menus.ui:256 src/ui/shortcuts.ui:298
msgid "Go Up"
msgstr "Ga omhoog"

#: src/ui/app-menus.ui:260 src/ui/shortcuts.ui:305
msgid "Go Down"
msgstr "Ga omlaag"

#: src/ui/app-menus.ui:264 src/ui/shortcuts.ui:312
msgid "Go Right"
msgstr "Ga naar rechts"

#: src/ui/app-menus.ui:285 src/ui/win-menus.ui:150
msgid "Refresh"
msgstr "Verversen"

#: src/ui/app-menus.ui:293 src/ui/shortcuts.ui:24 src/ui/toolbar.ui:128
#: src/ui/toolbar.ui:129 src/ui/win-menus.ui:83 src/ui/win-menus.ui:167
#: src/preferences.py:110
msgid "Show tools names"
msgstr "Gereedschapsnamen tonen"

#: src/ui/app-menus.ui:299 src/ui/shortcuts.ui:38 src/ui/win-menus.ui:67
#: src/ui/win-menus.ui:128
msgid "Fullscreen"
msgstr "Beeldvullend"

#: src/ui/app-menus.ui:303 src/ui/shortcuts.ui:45 src/ui/win-menus.ui:259
msgid "Exit fullscreen"
msgstr "Beeldvullende modus verlaten"

#: src/ui/app-menus.ui:310
msgid "_Colors"
msgstr "_Kleuren"

#: src/ui/app-menus.ui:313 src/tools/ui/tool_shape.ui:46
#: src/tools/classic_tools/tool_shape.py:41
msgid "Main color"
msgstr "Hoofdkleur"

#: src/ui/app-menus.ui:317 src/tools/ui/tool_shape.ui:51
#: src/tools/classic_tools/tool_shape.py:49
msgid "Secondary color"
msgstr "Alternatieve kleur"

#: src/ui/app-menus.ui:323 src/ui/classic-panel.ui:32 src/ui/shortcuts.ui:237
msgid "Exchange colors"
msgstr "Kleuren omwisselen"

#: src/ui/app-menus.ui:330
msgid "Color editor by default"
msgstr "Standaard kleuren bewerken"

#: src/ui/app-menus.ui:337 src/window.py:582
msgid "_Tools"
msgstr "_Gereedschap"

#: src/ui/app-menus.ui:349
msgid "Previous tool"
msgstr "Vorig gereedschap"

#: src/ui/app-menus.ui:356 src/window.py:796 src/window.py:799
msgid "_Options"
msgstr "_Opties"

#: src/ui/app-menus.ui:360
msgid "_Help"
msgstr "_Hulp"

#: src/ui/app-menus.ui:377
msgid "Index"
msgstr "Index"

#: src/ui/app-menus.ui:382 src/ui/win-menus.ui:201
msgid "Basic help"
msgstr "Basale hulp"

#: src/ui/app-menus.ui:387 src/ui/win-menus.ui:206
msgid "Help about tools"
msgstr "Hulp over gereedschappen"

#: src/ui/app-menus.ui:392 src/ui/win-menus.ui:211
msgid "Canvas and selection"
msgstr "Canvas en selectie"

#: src/ui/app-menus.ui:397 src/ui/win-menus.ui:216
msgid "Help about selection"
msgstr "Hulp omtrent selecties"

#: src/ui/app-menus.ui:404 src/ui/win-menus.ui:106 src/ui/win-menus.ui:190
#: src/ui/win-menus.ui:235
msgid "About Drawing"
msgstr "Over Drawing"

#: src/ui/classic-panel.ui:61 src/ui/classic-panel.ui:76
msgid "Tool size"
msgstr "Gereedschapsgrootte"

#. used by the bottom panels
#: src/ui/classic-panel.ui:96 src/window.py:533 src/tools/abstract_tool.py:81
msgid "No options"
msgstr "Geen opties"

#: src/ui/classic-panel.ui:124 src/ui/selection-panel.ui:125
#: src/tools/ui/tool_filters.ui:203
msgid "Preview"
msgstr "Voorbeeld"

#: src/ui/color-popover.ui:16 src/ui/color-popover.ui:31
msgid "Back to the palette"
msgstr "Terug naar het palet"

#: src/ui/color-popover.ui:43
msgid "Use this editor by default"
msgstr "Gebruik standaard deze bewerker"

#: src/ui/custom-image.ui:38 src/ui/properties.ui:114
#: src/tools/ui/tool_crop.ui:55 src/tools/ui/tool_crop.ui:63
#: src/tools/ui/tool_scale.ui:56 src/tools/ui/tool_scale.ui:64
msgid "Width"
msgstr "Breedte"

#: src/ui/custom-image.ui:52 src/ui/properties.ui:143
#: src/tools/ui/tool_crop.ui:82 src/tools/ui/tool_crop.ui:90
#: src/tools/ui/tool_scale.ui:83 src/tools/ui/tool_scale.ui:91
msgid "Height"
msgstr "Hoogte"

#: src/ui/custom-image.ui:66
msgid "Background color"
msgstr "Achtergrondkleur"

#: src/ui/custom-image.ui:134
msgid "Use these settings by default"
msgstr "Deze instellingen standaard gebruiken"

#: src/ui/headerbar.ui:12 src/ui/headerbar-eos.ui:29 src/ui/toolbar.ui:27
#: src/window.py:885 src/window.py:900
msgid "Open"
msgstr "Openen"

#: src/ui/minimap.ui:72
msgid "100%"
msgstr "100%"

#: src/ui/preferences.ui:66
msgid "Images"
msgstr "Afbeeldingen"

#: src/ui/preferences.ui:79
msgid "Tools"
msgstr "Gereedschappen"

#: src/ui/preferences.ui:99 src/preferences.py:138
msgid "Advanced options"
msgstr "Geavanceerde opties"

#: src/ui/properties.ui:20
msgid "Path"
msgstr "Pad"

#: src/ui/properties.ui:33
msgid "Format"
msgstr "Formaat"

#: src/ui/properties.ui:46
msgid "Colorspace"
msgstr "Kleurruimte"

#: src/ui/properties.ui:60 src/ui/properties.ui:74 src/image.py:196
msgid "Unsaved file"
msgstr "Niet-opgeslagen bestand"

#: src/ui/properties.ui:88 src/properties.py:86
msgid "Invalid format"
msgstr "Ongeldig formaat"

#: src/ui/properties.ui:179 src/utilities.py:182
msgid "pixels"
msgstr "pixels"

#: src/ui/properties.ui:185
msgid "centimeters"
msgstr "centimeter"

#: src/ui/properties.ui:191
msgid "inches"
msgstr "inch"

#: src/ui/selection-menus.ui:11 src/ui/selection-menus.ui:106
#: src/ui/selection-panel.ui:170
msgid "Close selection"
msgstr "Selectie sluiten"

#: src/ui/selection-menus.ui:31 src/ui/selection-menus.ui:102
#: src/ui/selection-panel.ui:166 src/ui/shortcuts.ui:189
msgid "Unselect"
msgstr "Selectie ongedaan maken"

#: src/ui/selection-menus.ui:56 src/ui/selection-menus.ui:138
#: src/tools/canvas_tools/tool_crop.py:31
msgid "Crop"
msgstr "Bijsnijden"

#: src/ui/selection-menus.ui:62 src/ui/selection-menus.ui:144
#: src/tools/canvas_tools/tool_scale.py:31
msgid "Scale"
msgstr "Grootte aanpassen"

#: src/ui/selection-menus.ui:68 src/ui/selection-menus.ui:150
#: src/tools/canvas_tools/tool_rotate.py:28
msgid "Rotate"
msgstr "Draaien"

#: src/ui/selection-menus.ui:74 src/ui/selection-menus.ui:156
msgid "Apply a filter"
msgstr "Filter toepassen"

#: src/ui/selection-menus.ui:82 src/ui/selection-menus.ui:165
#: src/ui/selection-panel.ui:176
msgid "Open As New Image"
msgstr "Openen als nieuwe afbeelding"

#: src/ui/selection-menus.ui:129
msgid "Edit"
msgstr "Bewerken"

#: src/ui/selection-menus.ui:132
msgid "Flip"
msgstr "Omdraaien"

#: src/ui/selection-panel.ui:110 src/tools/ui/tool_rotate.ui:64
msgid "More actions"
msgstr "Meer acties"

#: src/ui/shortcuts.ui:8
msgid "Keyboard"
msgstr "Toetsenbord"

#: src/ui/shortcuts.ui:13
msgid "General"
msgstr "Algemeen"

#: src/ui/shortcuts.ui:31
msgid "Main menu"
msgstr "Hoofdmenu"

#: src/ui/shortcuts.ui:75
msgid "Image"
msgstr "Afbeelding"

#: src/ui/shortcuts.ui:100
msgid "Open a file"
msgstr "Bestand openen"

#: src/ui/shortcuts.ui:107
msgid "Close the active image"
msgstr "Huidige afbeelding sluiten"

#: src/ui/shortcuts.ui:121
msgid "Save as"
msgstr "Opslaan als"

#: src/ui/shortcuts.ui:130
msgid "Edition"
msgstr "Bewerking"

#: src/ui/shortcuts.ui:148
msgid "Options menu"
msgstr "Optiemenu"

#: src/ui/shortcuts.ui:169
msgid "Back to previous tool"
msgstr "Terug naar vorig gereedschap"

#: src/ui/shortcuts.ui:178
msgid "Selection"
msgstr "Selectie"

#: src/ui/shortcuts.ui:210
msgid "Delete the selection"
msgstr "Selectie verwijderen"

#: src/ui/shortcuts.ui:219
msgid "Colors"
msgstr "Kleuren"

#: src/ui/shortcuts.ui:223
msgid "Edit the main color (left click)"
msgstr "Hoofdkleur bewerken (linkermuisknop)"

#: src/ui/shortcuts.ui:230
msgid "Edit the secondary color (right click)"
msgstr "Alternatieve kleur bewerken (rechtermuisknop)"

#: src/ui/shortcuts.ui:280
msgid "Navigation"
msgstr "Navigatie"

#: src/ui/shortcuts.ui:284
msgid "Toggle the preview"
msgstr "Voorbeeld tonen/verbergen"

#: src/ui/window.ui:36
msgid "Error starting the application, please report this bug."
msgstr "Kan de toepassing niet starten. Meld deze bug."

#: src/ui/win-menus.ui:160
msgid "Troubleshoot selection"
msgstr "Problemen oplossen met selecties"

#: src/custom_image.py:33 src/utilities.py:129 src/window.py:885
#: src/window.py:899 src/window.py:972 src/window.py:993 src/window.py:1063
#: src/tools/ui/tool_crop.ui:27 src/tools/ui/tool_crop.ui:167
#: src/tools/ui/tool_filters.ui:36 src/tools/ui/tool_filters.ui:209
#: src/tools/ui/tool_rotate.ui:20 src/tools/ui/tool_rotate.ui:204
#: src/tools/ui/tool_scale.ui:27 src/tools/ui/tool_scale.ui:205
#: src/tools/ui/tool_text.ui:32 src/tools/utilities_tools.py:186
msgid "Cancel"
msgstr "Annuleren"

#: src/custom_image.py:34
msgid "Create"
msgstr "Maken"

#: src/headerbar.py:104
#, python-format
msgid "Undo %s"
msgstr "%s ongedaan maken"

#: src/headerbar.py:110
#, python-format
msgid "Redo %s"
msgstr "%s opnieuw toepassen"

#: src/main.py:57
msgid "Print the version and display the 'about' dialog"
msgstr "Print de versie en toon het venster 'Over'"

#: src/main.py:60
msgid "Open a new window"
msgstr "Nieuw venster openen"

#: src/main.py:62
msgid "Open a new tab"
msgstr "Nieuw tabblad openen"

#: src/main.py:64
msgid "Edit the clipboard content"
msgstr "Klembordinhoud bewerken"

#. To tranlators: "translate" this by your name, it will be displayed
#. in the "about" dialog
#: src/main.py:238
msgid "translator-credits"
msgstr "Heimen Stoffels"

#: src/main.py:240
msgid "A drawing application for the GNOME desktop."
msgstr "Een tekenprogramma voor de GNOME-werkomgeving."

#: src/main.py:244
msgid "Official webpage"
msgstr "Officiële website"

#: src/main.py:286
#, python-format
msgid "Error opening this file. Did you mean %s ?"
msgstr "Kan dit bestand niet openen. Bedoelde je %s?"

#. This displays the zoom level, %s will be replaced with a number, while
#. %% is just the symbol '%'
#: src/minimap.py:63
#, python-format
msgid "%s%%"
msgstr "%s%%"

#: src/preferences.py:55
msgid "New images"
msgstr "Nieuwe afbeeldingen"

#: src/preferences.py:58
msgid "Default width"
msgstr "Standaardbreedte"

#: src/preferences.py:61
msgid "Default height"
msgstr "Standaardhoogte"

#: src/preferences.py:73
msgid "Default background"
msgstr "Standaardachtergrond"

#: src/preferences.py:76
<<<<<<< HEAD
msgid "Images saving"
msgstr "Afbeeldingen opslaan"
=======
#, fuzzy
msgid "Images saving"
msgstr "Afbeeldingen"
>>>>>>> 123a7e57

#: src/preferences.py:79
msgid ""
"JPEG and BMP images can't handle transparency. If you save your images in "
"these formats, what do want to use to replace transparent pixels?"
msgstr ""
<<<<<<< HEAD
"JPEG- en BMP-afbeeldingen kunnen niet omgaan met doorzichtigheid. Als je "
"afbeeldingen opslaan in deze formaten, wat wil je dan gebruiken om "
"doorzichtige pixels te vervangen?"
=======
>>>>>>> 123a7e57

#: src/preferences.py:84 src/utilities.py:40 src/utilities.py:136
msgid "White"
msgstr "Wit"

#: src/preferences.py:84 src/utilities.py:42 src/utilities.py:137
msgid "Black"
msgstr "Zwart"

#: src/preferences.py:84 src/utilities.py:138
<<<<<<< HEAD
msgid "Checkboard"
msgstr "Schaakbord"

#: src/preferences.py:84
msgid "Ask before saving"
msgstr "Vragen alvorens op te slaan"
=======
#, fuzzy
msgid "Checkboard"
msgstr "Toetsenbord"

#: src/preferences.py:84
msgid "Ask before saving"
msgstr ""
>>>>>>> 123a7e57

#: src/preferences.py:93
msgid "Ctrl + Scroll"
msgstr "Ctrl + scrollen"

#: src/preferences.py:94
msgid "Scroll"
msgstr "Scrollen"

#: src/preferences.py:97
msgid "Action to zoom"
msgstr "Actie om te zoomen"

#: src/preferences.py:100
msgid "Automatic zoom level"
msgstr "Automatisch zoomniveau"

#: src/preferences.py:107
msgid "Appearance"
msgstr "Uiterlijk"

#: src/preferences.py:113
msgid "Use big icons"
msgstr "Grote pictogrammen gebruiken"

#: src/preferences.py:116
msgid "Additional tools"
msgstr "Extra gereedschappen"

#: src/preferences.py:119
msgid ""
"These tools are not as reliable and useful as they should be, so they are "
"not all enabled by default."
msgstr ""
<<<<<<< HEAD
"Deze gereedschappen zijn niet zo handig en betrouwbaar als zou moeten, dus "
"zijn ze niet allemaal ingeschakeld."
=======
>>>>>>> 123a7e57

#: src/preferences.py:125 src/tools/selection_tools/free_select.py:12
msgid "Free selection"
msgstr "Vrije selectie"

#: src/preferences.py:127 src/tools/selection_tools/color_select.py:13
msgid "Color selection"
msgstr "Kleurselectie"

#: src/preferences.py:129 src/tools/classic_tools/tool_picker.py:12
msgid "Color Picker"
msgstr "Kleurkiezer"

#: src/preferences.py:131 src/tools/classic_tools/tool_paint.py:14
msgid "Paint"
msgstr "Kwast"

#: src/preferences.py:141
msgid "Preview size"
msgstr "Voorbeeldgrootte"

#: src/preferences.py:146
msgid "Development features"
msgstr "Experimentele functies"

#: src/preferences.py:151
msgid "Layout"
msgstr "Indeling"

#: src/preferences.py:154
msgid "The recommended value is \"Automatic\"."
<<<<<<< HEAD
msgstr "De aanbevolen instelling is 'Automatisch'."
=======
msgstr ""
>>>>>>> 123a7e57

#: src/preferences.py:157
msgid "Automatic"
msgstr "Automatisch"

#: src/preferences.py:157
msgid "Compact"
msgstr "Compact"

#: src/preferences.py:158
msgid "Legacy"
msgstr "Klassiek"

#: src/preferences.py:158
msgid "Legacy (symbolic icons)"
msgstr "Klassiek (symbolische pictogrammen)"

#: src/preferences.py:158
msgid "Menubar only"
msgstr "Alleen menubalk"

#: src/preferences.py:159
msgid "Toolbar only"
msgstr "Alleen werkbalk"

#: src/preferences.py:159
msgid "Toolbar only (symbolic icons)"
msgstr "Werkbalk (symbolische pictogrammen)"

#: src/utilities.py:14
msgid "Transparent"
msgstr "Doorzichtig"

#: src/utilities.py:16
#, python-format
msgid "%s%% transparent"
msgstr "%s%% doorzichtig"

#: src/utilities.py:44
msgid "Grey"
msgstr "Grijs"

#: src/utilities.py:49
msgid "Orange"
msgstr "Oranje"

#: src/utilities.py:51
msgid "Brown"
msgstr "Bruin"

#: src/utilities.py:55 src/utilities.py:65
msgid "Probably brown"
msgstr "Waarschijnlijk bruin"

#: src/utilities.py:57
msgid "Red"
msgstr "Rood"

#: src/utilities.py:59
msgid "Green"
msgstr "Groen"

#: src/utilities.py:61
msgid "Blue"
msgstr "Blauw"

#: src/utilities.py:67
msgid "Yellow"
msgstr "Geel"

#: src/utilities.py:70
msgid "Magenta"
msgstr "Magenta"

#: src/utilities.py:72
msgid "Purple"
msgstr "Paars"

#: src/utilities.py:75
msgid "Cyan"
msgstr "Groenblauw"

#: src/utilities.py:77
msgid "Probably turquoise"
msgstr "Waarschijnlijk turkoois"

#: src/utilities.py:80
msgid "Unknown color name"
msgstr "Onbekende kleurnaam"

#: src/utilities.py:131
msgid "This file format doesn't support transparent colors."
<<<<<<< HEAD
msgstr "Dit bestandsformaat ondersteunt geen doorzichtige kleuren."

#: src/utilities.py:133
msgid "Replace transparency with:"
msgstr "Doorzichtigheid vervangen door:"

#: src/utilities.py:155
msgid "All pictures"
msgstr "Alle afbeeldingen"

#: src/utilities.py:161
msgid "PNG images"
msgstr "PNG-afbeeldingen"

#: src/utilities.py:165
msgid "JPEG images"
msgstr "JPEG-afbeeldingen"

#: src/utilities.py:169
msgid "BMP images"
msgstr "BMP-afbeeldingen"

=======
msgstr ""

#: src/utilities.py:133
msgid "Replace transparency with:"
msgstr ""

#: src/utilities.py:155
msgid "All pictures"
msgstr "Alle afbeeldingen"

#: src/utilities.py:161
msgid "PNG images"
msgstr "PNG-afbeeldingen"

#: src/utilities.py:165
msgid "JPEG images"
msgstr "JPEG-afbeeldingen"

#: src/utilities.py:169
msgid "BMP images"
msgstr "BMP-afbeeldingen"

>>>>>>> 123a7e57
#: src/utilities.py:184
msgid "percents"
msgstr "procent"

#: src/window.py:177
#, python-format
msgid "Failed to load tool: %s"
msgstr "Kan gereedschap niet laden: %s"

#: src/window.py:486
msgid "Modifications will take effect in the next new window."
msgstr "De wijzigingen worden toegepast na een herstart."

#: src/window.py:579
msgid "Opened images"
msgstr "Geopende afbeeldingen"

#: src/window.py:857
#, python-format
msgid "Loading %s"
msgstr "Bezig met laden van %s"

#: src/window.py:863
msgid "New Tab"
msgstr "Nieuw tabblad"

#: src/window.py:865
msgid "Discard changes"
msgstr "Wijzigingen verwerpen"

#: src/window.py:868 src/window.py:974
#, python-format
msgid "There are unsaved modifications to %s."
msgstr "%s bevat niet-opgeslagen wijzigingen."

#: src/window.py:870
#, python-format
msgid "Where do you want to open %s?"
msgstr "Waar wil je %s openen?"

#: src/window.py:884
msgid "Open a picture"
msgstr "Afbeeldingen openen"

#. Context for translation:
#. "What do you want to do with *these files*?"
#: src/window.py:908
msgid "these files"
msgstr "deze bestanden"

#: src/window.py:909
#, python-format
msgid "What do you want to do with %s?"
msgstr "Wat wil je doen met %s?"

#: src/window.py:945 src/window.py:1015 src/window.py:1085
<<<<<<< HEAD
#, python-format
msgid "Failed to save %s"
msgstr "Kan %s niet opslaan"
=======
#, fuzzy, python-format
msgid "Failed to save %s"
msgstr "Kan gereedschap niet laden: %s"
>>>>>>> 123a7e57

#. TODO use ~/Images by default if possible
#: src/window.py:964 src/window.py:996
msgid "Untitled"
msgstr "Naamloos"

#. Context: the sentence "There are unsaved modifications to %s."
#: src/window.py:966
msgid "this picture"
msgstr "deze afbeelding"

#: src/window.py:971
msgid "Discard"
msgstr "Verwerpen"

#: src/window.py:992
msgid "Save picture as…"
msgstr "Afbeelding opslaan als…"

#: src/window.py:1062
msgid "Import a picture"
msgstr "Afbeelding importeren"

#: src/tools/ui/tool_arc.ui:5 src/tools/ui/tool_line.ui:5
#: src/tools/ui/tool_pencil.ui:5
msgid "Lead shape"
msgstr "Hoofdvorm"

#. Default values
#: src/tools/ui/tool_arc.ui:7 src/tools/ui/tool_line.ui:7
#: src/tools/ui/tool_pencil.ui:7 src/tools/classic_tools/tool_arc.py:22
#: src/tools/classic_tools/tool_arc.py:35
#: src/tools/classic_tools/tool_line.py:29
#: src/tools/classic_tools/tool_pencil.py:19
#: src/tools/classic_tools/tool_pencil.py:44
msgid "Round"
msgstr "Rond"

#: src/tools/ui/tool_arc.ui:17 src/tools/ui/tool_line.ui:17
#: src/tools/ui/tool_pencil.ui:17 src/tools/classic_tools/tool_arc.py:32
#: src/tools/classic_tools/tool_line.py:26
#: src/tools/classic_tools/tool_pencil.py:40
msgid "Square"
msgstr "Vierkant"

#: src/tools/ui/tool_arc.ui:24 src/tools/ui/tool_line.ui:24
#: src/tools/ui/tool_pencil.ui:24
msgid "Use dashes"
msgstr "Streepjes gebruiken"

#: src/tools/ui/tool_arc.ui:28 src/tools/ui/tool_line.ui:28
#: src/tools/classic_tools/tool_arc.py:47
#: src/tools/classic_tools/tool_arc.py:49
#: src/tools/classic_tools/tool_line.py:45
#: src/tools/classic_tools/tool_line.py:47
msgid "Arrow"
msgstr "Pijl"

#: src/tools/ui/tool_arc.ui:33 src/tools/ui/tool_line.ui:37
#: src/tools/ui/tool_pencil.ui:29
msgid "Mode"
msgstr "Modus"

#: src/tools/ui/tool_arc.ui:35 src/tools/ui/tool_line.ui:39
#: src/tools/ui/tool_pencil.ui:31
msgid "Classic"
msgstr "Klassiek"

#: src/tools/ui/tool_arc.ui:40 src/tools/ui/tool_filters.ui:185
#: src/tools/ui/tool_line.ui:44 src/tools/ui/tool_pencil.ui:36
#: src/tools/canvas_tools/tool_filters.py:86
msgid "Blur"
msgstr "Vervaging"

#: src/tools/ui/tool_arc.ui:45 src/tools/ui/tool_line.ui:49
#: src/tools/ui/tool_pencil.ui:41
msgid "Source color"
msgstr "Bronkleur"

#: src/tools/ui/tool_arc.ui:50 src/tools/ui/tool_line.ui:54
#: src/tools/ui/tool_pencil.ui:46
msgid "Eraser"
msgstr "Gum"

#: src/tools/ui/tool_arc.ui:55 src/tools/ui/tool_line.ui:59
#: src/tools/ui/tool_pencil.ui:51
msgid "Difference"
msgstr "Verschil"

#: src/tools/ui/tool_crop.ui:102 src/tools/ui/tool_crop.ui:171
#: src/tools/ui/tool_filters.ui:135 src/tools/ui/tool_filters.ui:213
#: src/tools/ui/tool_rotate.ui:152 src/tools/ui/tool_rotate.ui:208
#: src/tools/ui/tool_scale.ui:103 src/tools/ui/tool_scale.ui:209
msgid "Apply"
msgstr "Toepassen"

#: src/tools/ui/tool_crop.ui:122 src/tools/ui/tool_scale.ui:123
msgid "More options"
msgstr "Meer opties"

#: src/tools/ui/tool_filters.ui:66 src/tools/canvas_tools/tool_filters.py:106
msgid "Select a filter…"
msgstr "Kies een filter…"

#: src/tools/ui/tool_filters.ui:89 src/tools/ui/tool_filters.ui:97
#: src/tools/ui/tool_filters.ui:161 src/tools/canvas_tools/tool_filters.py:95
msgid "Saturation"
msgstr "Verzadiging"

#: src/tools/ui/tool_filters.ui:103 src/tools/ui/tool_filters.ui:111
msgid "Blur radius"
msgstr "Vervaagstraal"

#: src/tools/ui/tool_filters.ui:117 src/tools/ui/tool_filters.ui:125
#: src/tools/ui/tool_filters.ui:173 src/tools/canvas_tools/tool_filters.py:104
msgid "Transparency"
msgstr "Doorzichtigheid"

#: src/tools/ui/tool_filters.ui:166 src/tools/canvas_tools/tool_filters.py:98
msgid "Pixelisation"
msgstr "Pixelvorming"

#: src/tools/ui/tool_filters.ui:178 src/tools/canvas_tools/tool_filters.py:101
msgid "Invert colors"
msgstr "Kleuren omdraaien"

#: src/tools/ui/tool_filters.ui:190 src/tools/canvas_tools/tool_filters.py:89
msgid "Horizontal blur"
msgstr "Horizontale vervaging"

#: src/tools/ui/tool_filters.ui:195 src/tools/canvas_tools/tool_filters.py:92
msgid "Vertical blur"
msgstr "Verticale vervaging"

#: src/tools/ui/tool_line.ui:32
msgid "Color gradient"
msgstr "Kleurverloop"

#: src/tools/ui/tool_paint.ui:5
msgid "Behavior"
msgstr "Gedrag"

#: src/tools/ui/tool_paint.ui:7
msgid "Encircle and fill"
msgstr "Omcirkelen en opvullen"

#: src/tools/ui/tool_paint.ui:12
msgid "Erase and replace"
msgstr "Wissen en vervangen"

#: src/tools/ui/tool_paint.ui:19
msgid "Clipping"
msgstr "Vasthouden"

#: src/tools/ui/tool_pencil.ui:12 src/tools/classic_tools/tool_pencil.py:36
msgid "Thin"
msgstr "Dun"

#. XXX remove ?
#: src/tools/ui/tool_pencil.ui:58
msgid "Artificial smoothness"
msgstr "Kunstmatig gladstrijken"

#: src/tools/ui/tool_rotate.ui:44
msgid "Angle (degrees)"
msgstr "Hoek (graden)"

#: src/tools/ui/tool_rotate.ui:47
msgid "Angle"
msgstr "Hoek"

#: src/tools/ui/tool_rotate.ui:82 src/tools/ui/tool_rotate.ui:178
msgid "Rotate left"
msgstr "Naar links draaien"

#: src/tools/ui/tool_rotate.ui:96 src/tools/ui/tool_rotate.ui:183
msgid "Rotate right"
msgstr "Naar rechts draaien"

#: src/tools/ui/tool_rotate.ui:117 src/tools/ui/tool_rotate.ui:191
msgid "Flip horizontally"
msgstr "Horizontaal spiegelen"

#: src/tools/ui/tool_rotate.ui:131 src/tools/ui/tool_rotate.ui:196
msgid "Flip vertically"
msgstr "Verticaal spiegelen"

#: src/tools/ui/tool_scale.ui:159 src/tools/ui/tool_scale.ui:199
msgid "Always keep proportions"
msgstr "Afmetingen altijd behouden"

#: src/tools/ui/tool_shape.ui:8 src/tools/classic_tools/tool_shape.py:54
msgid "Rectangle"
msgstr "Rechthoek"

#: src/tools/ui/tool_shape.ui:14 src/tools/classic_tools/tool_shape.py:57
msgid "Oval"
msgstr "Ovaal"

#: src/tools/ui/tool_shape.ui:20 src/tools/classic_tools/tool_shape.py:22
#: src/tools/classic_tools/tool_shape.py:63
msgid "Polygon"
msgstr "Polygoon"

#: src/tools/ui/tool_shape.ui:26 src/tools/classic_tools/tool_shape.py:66
msgid "Free shape"
msgstr "Vrije vorm"

#: src/tools/ui/tool_shape.ui:32 src/tools/classic_tools/tool_shape.py:60
msgid "Circle"
msgstr "Cirkel"

#: src/tools/ui/tool_shape.ui:41 src/tools/classic_tools/tool_shape.py:39
msgid "Empty outline"
msgstr "Leeg contour"

#: src/tools/ui/tool_shape.ui:56 src/tools/classic_tools/tool_shape.py:43
msgid "Horizontal gradient"
msgstr "Horizontaal verloop"

#: src/tools/ui/tool_shape.ui:61 src/tools/classic_tools/tool_shape.py:45
msgid "Vertical gradient"
msgstr "Verticaal verloop"

#: src/tools/ui/tool_shape.ui:66 src/tools/classic_tools/tool_shape.py:47
msgid "Radial gradient"
msgstr "Straalverloop"

#: src/tools/ui/tool_shape.ui:73
msgid "Close shape"
msgstr "Vorm sluiten"

#: src/tools/ui/tool_text.ui:45 src/tools/ui/tool_text.ui:46
msgid "Insert here"
msgstr "Hier invoegen"

#: src/tools/ui/tool_text.ui:63
msgid "Font"
msgstr "Lettertype"

#: src/tools/ui/tool_text.ui:82
msgid "Italic"
msgstr "Cursief"

#: src/tools/ui/tool_text.ui:86
msgid "Bold"
msgstr "Vetgedrukt"

#: src/tools/ui/tool_text.ui:91
msgid "Background"
msgstr "Achtergrond"

#: src/tools/ui/tool_text.ui:93 src/tools/classic_tools/tool_text.py:51
msgid "No background"
msgstr "Geen achtergrond"

#: src/tools/ui/tool_text.ui:98 src/tools/classic_tools/tool_text.py:55
msgid "Secondary color rectangle"
msgstr "Secundaire kleurrechthoek"

#: src/tools/ui/tool_text.ui:103 src/tools/classic_tools/tool_text.py:21
#: src/tools/classic_tools/tool_text.py:53
msgid "Secondary color shadow"
msgstr "Secundaire kleurschaduw"

#: src/tools/utilities_tools.py:187
msgid "Continue"
msgstr "Doorgaan"

#: src/tools/utilities_tools.py:188
msgid "The area seems poorly delimited, or is very complex."
msgstr "Het gebied lijkt slecht afgemeten of is té complex."

#: src/tools/utilities_tools.py:189
msgid "This algorithm may not be able to manage the wanted area."
msgstr "Dit algoritme kan het gekozen gebied mogelijk niet beheren."

#: src/tools/utilities_tools.py:190
msgid "Do you want to abort the operation, or to let the tool struggle ?"
msgstr ""
"Wil je de handeling afbreken of het gereedschap tevergeefs laten doorgaan?"

#: src/tools/classic_tools/tool_arc.py:13
msgid "Curve"
msgstr "Boog"

#: src/tools/classic_tools/tool_arc.py:38
msgid "Curve options"
msgstr "Boogopties"

#: src/tools/classic_tools/tool_arc.py:47
#: src/tools/classic_tools/tool_arc.py:51
#: src/tools/classic_tools/tool_line.py:45
#: src/tools/classic_tools/tool_line.py:49
#: src/tools/classic_tools/tool_pencil.py:59
msgid "With dashes"
msgstr "Met streepjes"

#: src/tools/classic_tools/tool_line.py:13
msgid "Line"
msgstr "Lijn"

#: src/tools/classic_tools/tool_line.py:32
msgid "Line options"
msgstr "Lijnopties"

#: src/tools/classic_tools/tool_paint.py:20
msgid "Painting options"
msgstr "Kwastopties"

#: src/tools/classic_tools/tool_paint.py:24
msgid "Click on an area to replace its color by transparency"
msgstr ""
"Klik een gebied aan om de kleur ervan te vervangen door doorzichtigheid"

#: src/tools/classic_tools/tool_pencil.py:13
msgid "Pencil"
msgstr "Potlood"

#: src/tools/classic_tools/tool_pencil.py:47
msgid "Pencil options"
msgstr "Potloodopties"

#: src/tools/classic_tools/tool_shape.py:13
msgid "Shape"
msgstr "Vorm"

#: src/tools/classic_tools/tool_shape.py:19
msgid "Empty"
msgstr "Leeg"

#: src/tools/classic_tools/tool_shape.py:70
msgid "Shape options"
msgstr "Vormopties"

#: src/tools/classic_tools/tool_shape.py:77
msgid "Click on the shape's first point to close it."
msgstr "Klik op het eerste punt om te sluiten."

#: src/tools/classic_tools/tool_text.py:12
msgid "Text"
msgstr "Tekst"

#: src/tools/classic_tools/tool_text.py:58
msgid "Font options"
msgstr "Lettertype-opties"

#: src/tools/selection_tools/abstract_select.py:42
msgid "Drag the selection or right-click on the canvas"
msgstr "Versleep de selectie of rechtsklik op het canvas"

#: src/tools/selection_tools/abstract_select.py:44
msgid "Select an area or right-click on the canvas"
msgstr "Selecteer een gebied of rechtsklik op het canvas"

#: src/tools/selection_tools/rect_select.py:13
msgid "Rectangle selection"
msgstr "Rechthoekselectie"

#: src/tools/canvas_tools/tool_crop.py:52
msgid "Cropping the selection"
msgstr "Bezig met bijsnijden van selectie"

#: src/tools/canvas_tools/tool_crop.py:54
msgid "Cropping the canvas"
msgstr "Bezig met bijsnijden van canvas"

#: src/tools/canvas_tools/tool_filters.py:31
msgid "Filters"
msgstr "Filters"

#: src/tools/canvas_tools/tool_filters.py:71
msgid "Click on the image to preview the selected filter"
msgstr "Klik op de afbeelding voor een voorvertoning van het gekozen filter"

#: src/tools/canvas_tools/tool_rotate.py:52
msgid "Rotating the selection"
msgstr "Bezig met draaien van selectie"

#: src/tools/canvas_tools/tool_rotate.py:54
msgid "Rotating the canvas"
msgstr "Bezig met draaien van canvas"

#: src/tools/canvas_tools/tool_scale.py:55
msgid "Scaling the selection"
msgstr "Bezig met wijzigen van selectiegrootte"

#: src/tools/canvas_tools/tool_scale.py:57
msgid "Scaling the canvas"
msgstr "Bezig met wijzigen van canvasgrootte"

#, fuzzy
#~ msgid "Transparency replacement"
#~ msgstr "Doorzichtigheid"

#, fuzzy
#~ msgid "Do you want to save anyway ?"
#~ msgstr "Waar wil je %s openen?"

#, fuzzy
#~ msgid "Saved images"
#~ msgstr "Opslaan als"

#~ msgid "Allow deformations"
#~ msgstr "Vervorming toestaan"

#~ msgid "Default zoom"
#~ msgstr "Standaard zoomniveau"

#~ msgid "Close"
#~ msgstr "Sluiten"

#~ msgid "Report bugs or ideas"
#~ msgstr "Meld bugs of deel ideëen"

#~ msgid "Filling"
#~ msgstr "Opvullen"

#~ msgid "Freehand"
#~ msgstr "Vrije vorm"

#~ msgid "Similar color"
#~ msgstr "Vergelijkbare kleur"

#~ msgid "Selection options"
#~ msgstr "Selectie-opties"

#~ msgid "Summary"
#~ msgstr "Samenvatting"

#~ msgid "Similar color selection"
#~ msgstr "Vergelijkbarekleurselectie"

#~ msgid "Selection actions"
#~ msgstr "Selectie-acties"

#~ msgid "Add"
#~ msgstr "Toevoegen"

#~ msgid "Erase secondary color"
#~ msgstr "Alternatieve kleur wissen"<|MERGE_RESOLUTION|>--- conflicted
+++ resolved
@@ -8,11 +8,6 @@
 "Project-Id-Version: drawing\n"
 "Report-Msgid-Bugs-To: \n"
 "POT-Creation-Date: 2019-11-26 20:58+0100\n"
-<<<<<<< HEAD
-"PO-Revision-Date: 2019-12-02 19:57+0100\n"
-=======
-"PO-Revision-Date: 2019-11-03 14:16+0100\n"
->>>>>>> 123a7e57
 "Last-Translator: Heimen Stoffels <vistausss@outlook.com>\n"
 "Language-Team: Dutch <kde-i18n-doc@kde.org>\n"
 "Language: nl_NL\n"
@@ -188,14 +183,9 @@
 msgstr "Afbeelding openen"
 
 #: src/ui/app-menus.ui:88 src/ui/win-menus.ui:145
-<<<<<<< HEAD
-msgid "Reload file"
-msgstr "Bestand herladen"
-=======
-#, fuzzy
+
 msgid "Reload file"
 msgstr "Bestand openen"
->>>>>>> 123a7e57
 
 #: src/ui/app-menus.ui:96 src/ui/toolbar.ui:88 src/ui/toolbar.ui:89
 #: src/ui/win-menus.ui:61 src/ui/win-menus.ui:122 src/properties.py:26
@@ -727,26 +717,15 @@
 msgstr "Standaardachtergrond"
 
 #: src/preferences.py:76
-<<<<<<< HEAD
 msgid "Images saving"
 msgstr "Afbeeldingen opslaan"
-=======
-#, fuzzy
-msgid "Images saving"
-msgstr "Afbeeldingen"
->>>>>>> 123a7e57
 
 #: src/preferences.py:79
-msgid ""
-"JPEG and BMP images can't handle transparency. If you save your images in "
-"these formats, what do want to use to replace transparent pixels?"
-msgstr ""
-<<<<<<< HEAD
-"JPEG- en BMP-afbeeldingen kunnen niet omgaan met doorzichtigheid. Als je "
-"afbeeldingen opslaan in deze formaten, wat wil je dan gebruiken om "
-"doorzichtige pixels te vervangen?"
-=======
->>>>>>> 123a7e57
+msgid "JPEG and BMP images can't handle transparency. If you save your images in 
+these formats, what do want to use to replace transparent pixels?"
+msgstr "JPEG- en BMP-afbeeldingen kunnen niet omgaan met doorzichtigheid. Als je 
+afbeeldingen opslaan in deze formaten, wat wil je dan gebruiken om "
+doorzichtige pixels te vervangen?"
 
 #: src/preferences.py:84 src/utilities.py:40 src/utilities.py:136
 msgid "White"
@@ -757,22 +736,16 @@
 msgstr "Zwart"
 
 #: src/preferences.py:84 src/utilities.py:138
-<<<<<<< HEAD
+
 msgid "Checkboard"
 msgstr "Schaakbord"
 
 #: src/preferences.py:84
 msgid "Ask before saving"
 msgstr "Vragen alvorens op te slaan"
-=======
-#, fuzzy
+
 msgid "Checkboard"
 msgstr "Toetsenbord"
-
-#: src/preferences.py:84
-msgid "Ask before saving"
-msgstr ""
->>>>>>> 123a7e57
 
 #: src/preferences.py:93
 msgid "Ctrl + Scroll"
@@ -803,15 +776,10 @@
 msgstr "Extra gereedschappen"
 
 #: src/preferences.py:119
-msgid ""
-"These tools are not as reliable and useful as they should be, so they are "
-"not all enabled by default."
-msgstr ""
-<<<<<<< HEAD
-"Deze gereedschappen zijn niet zo handig en betrouwbaar als zou moeten, dus "
-"zijn ze niet allemaal ingeschakeld."
-=======
->>>>>>> 123a7e57
+msgid "These tools are not as reliable and useful as they should be, so they are 
+not all enabled by default."
+msgstr "Deze gereedschappen zijn niet zo handig en betrouwbaar als zou moeten, dus 
+zijn ze niet allemaal ingeschakeld."
 
 #: src/preferences.py:125 src/tools/selection_tools/free_select.py:12
 msgid "Free selection"
@@ -843,11 +811,7 @@
 
 #: src/preferences.py:154
 msgid "The recommended value is \"Automatic\"."
-<<<<<<< HEAD
 msgstr "De aanbevolen instelling is 'Automatisch'."
-=======
-msgstr ""
->>>>>>> 123a7e57
 
 #: src/preferences.py:157
 msgid "Automatic"
@@ -940,7 +904,6 @@
 
 #: src/utilities.py:131
 msgid "This file format doesn't support transparent colors."
-<<<<<<< HEAD
 msgstr "Dit bestandsformaat ondersteunt geen doorzichtige kleuren."
 
 #: src/utilities.py:133
@@ -963,13 +926,6 @@
 msgid "BMP images"
 msgstr "BMP-afbeeldingen"
 
-=======
-msgstr ""
-
-#: src/utilities.py:133
-msgid "Replace transparency with:"
-msgstr ""
-
 #: src/utilities.py:155
 msgid "All pictures"
 msgstr "Alle afbeeldingen"
@@ -986,7 +942,6 @@
 msgid "BMP images"
 msgstr "BMP-afbeeldingen"
 
->>>>>>> 123a7e57
 #: src/utilities.py:184
 msgid "percents"
 msgstr "procent"
@@ -1043,15 +998,8 @@
 msgstr "Wat wil je doen met %s?"
 
 #: src/window.py:945 src/window.py:1015 src/window.py:1085
-<<<<<<< HEAD
-#, python-format
 msgid "Failed to save %s"
 msgstr "Kan %s niet opslaan"
-=======
-#, fuzzy, python-format
-msgid "Failed to save %s"
-msgstr "Kan gereedschap niet laden: %s"
->>>>>>> 123a7e57
 
 #. TODO use ~/Images by default if possible
 #: src/window.py:964 src/window.py:996
