# SOME DESCRIPTIVE TITLE.
# Copyright (C) YEAR THE PACKAGE'S COPYRIGHT HOLDER
# This file is distributed under the same license as the drawing package.
# Antonio Hauren <haurenburu@protonmail.com>, 2019.
# Arthur <arthurbacci64@gmail.com>, 2020.
# Fúlvio Alves <fga.fulvio@gmail.com>, 2023.
#
msgid ""
msgstr ""
"Project-Id-Version: drawing\n"
"Report-Msgid-Bugs-To: github.com/maoschanz/drawing/issues/new/choose\n"
<<<<<<< HEAD
"POT-Creation-Date: 2023-02-21 23:31+0100\n"
"PO-Revision-Date: 2023-02-21 19:53-0300\n"
=======
"POT-Creation-Date: 2023-02-23 21:07+0100\n"
"PO-Revision-Date: 2022-01-08 21:16-0300\n"
>>>>>>> d8edb273
"Last-Translator: Fúlvio Alves <fga.fulvio@gmail.com>\n"
"Language-Team: Brazilian Portuguese <arthurbacci64@gmail.com>\n"
"Language: pt_BR\n"
"MIME-Version: 1.0\n"
"Content-Type: text/plain; charset=UTF-8\n"
"Content-Transfer-Encoding: 8bit\n"
"Plural-Forms: nplurals=2; plural=(n > 1);\n"
"X-Generator: Poedit 3.1.1\n"

#: data/com.github.maoschanz.drawing.desktop.in
#: data/com.github.maoschanz.drawing.appdata.xml.in src/deco_manager.py
#: src/main.py
msgid "Drawing"
msgstr "Drawing"

#: data/com.github.maoschanz.drawing.desktop.in
msgid "Simple drawing utility"
msgstr "Ferramenta de desenho simples"

#. This is a list of keywords, you can add any keyword that would be useful to
#. find the app in your language. "Paint" should stay listed in its untranslated
#. version too, so people looking for a MS Paint equivalent will find the app.
#. Don't forget the semicolons.
#: data/com.github.maoschanz.drawing.desktop.in
msgid "Paint;Sketch;Pencil;"
msgstr "Paint;Sketch;Pencil;Pintura;Esboço;Lápis;"

#: data/com.github.maoschanz.drawing.desktop.in src/ui/app-menus.ui
#: src/ui/shortcuts.ui src/ui/win-menus.ui src/window.py
msgid "New Window"
msgstr "Nova janela"

#: data/com.github.maoschanz.drawing.desktop.in src/ui/app-menus.ui
#: src/ui/headerbar.ui src/ui/headerbar-eos.ui src/ui/toolbar.ui
#: src/ui/toolbar-symbolic.ui src/ui/window.ui src/ui/win-menus.ui
msgid "New Image"
msgstr "Nova imagem"

#: data/com.github.maoschanz.drawing.desktop.in
msgid "Edit Image in Clipboard"
msgstr "Editar imagem na área de transferência"

#. IMPORTANT: the summarized description of the application.
#. https://gitlab.gnome.org/GNOME/Initiatives/-/wikis/App-Metadata
#: data/com.github.maoschanz.drawing.appdata.xml.in
msgid "Edit screenshots or memes"
msgstr "Editar capturas de tela ou memes"

#. IMPORTANT: complete description of the application (1/3)
#: data/com.github.maoschanz.drawing.appdata.xml.in
msgid ""
"This basic image editor can resize, crop, or rotate an image, apply simple "
"filters, insert or censor text, and manipulate a selected portion of the "
"picture (cut/copy/paste/drag/…)"
msgstr ""
"Este editor de imagens básico pode redimensionar, cortar ou girar uma "
"imagem, aplicar filtros simples, inserir ou censurar texto e manipular uma "
"parte selecionada da imagem (cortar/copiar/colar/arrastar/…)"

#. IMPORTANT: complete description of the application (2/3)
#: data/com.github.maoschanz.drawing.appdata.xml.in
msgid ""
"And of course, you can draw! Using tools such as the pencil, the straight "
"line, the curve tool, many shapes, several brushes, and their various colors "
"and options."
msgstr ""
"E, claro, você pode desenhar! Usando ferramentas como o lápis, a linha reta, "
"a ferramenta de curva, muitas formas, vários pincéis e suas várias cores e "
"opções."

#. IMPORTANT: complete description of the application (3/3)
#: data/com.github.maoschanz.drawing.appdata.xml.in
msgid "Supported file types include PNG, JPEG and BMP."
msgstr "Os tipos de arquivo suportados incluem PNG, JPEG e BMP."

#: data/com.github.maoschanz.drawing.appdata.xml.in
msgid ""
"Version 1.2.0 improves the transformation tools: their previews are now "
"consistently applied when you change the active tool without clicking on "
"\"apply\"."
msgstr ""
"A versão 1.2.0 melhora as ferramentas de transformação: suas visualizações "
"agora são aplicadas de forma consistente quando você altera a ferramenta "
"ativa sem clicar em \"aplicar\"."

#: data/com.github.maoschanz.drawing.appdata.xml.in
msgid ""
"The text tool is more intuitive to use, with distinct areas on the canvas to "
"edit, move and insert the text."
msgstr ""
"A ferramenta de texto é mais intuitiva de usar, com áreas distintas na tela "
"para editar, mover e inserir o texto."

#: data/com.github.maoschanz.drawing.appdata.xml.in
msgid ""
"A former option of the paint bucket tool, which didn't belong there, has "
"been improved and moved to the eraser tool."
msgstr ""
"Uma antiga opção da ferramenta Balde de Tinta, que não pertencia a ela, foi "
"melhorada e movida para a ferramenta Borracha."

#: data/com.github.maoschanz.drawing.appdata.xml.in
msgid ""
"Transparency is henceforth correctly preserved when the \"skew\" tool "
"expands the canvas with a solid color."
msgstr ""
"A transparência agora é preservada corretamente quando a ferramenta "
"\"inclinar\" expande a tela com uma cor sólida."

#: data/com.github.maoschanz.drawing.appdata.xml.in
msgid "You can now adjust the position of the canvas when you're cropping it."
msgstr "Agora você pode ajustar a posição da tela ao cortá-la."

#: data/com.github.maoschanz.drawing.appdata.xml.in
msgid ""
"The option to use a color editor by default has been moved from the main "
"window to the preferences window, and its bug has been fixed."
msgstr ""
"A opção de usar um editor de cores por padrão foi movida da janela principal "
"para a janela de preferências e seu erro foi corrigido."

#. very generic release notes i use for ALL minor updates, please
#. translate this one!
#: data/com.github.maoschanz.drawing.appdata.xml.in
msgid ""
"Version 1.0.2 features several minor bug fixes, and various new translations."
msgstr ""
"A versão 1.0.2 apresenta diversas correções de erros e várias traduções."

#: data/com.github.maoschanz.drawing.appdata.xml.in
msgid ""
"Saving the image should be more reliable, especially when replacing the "
"transparent pixels with a solid color. Pictures are now automatically "
"reloaded from the disk after being saved."
msgstr ""

#: data/com.github.maoschanz.drawing.appdata.xml.in
msgid ""
"The user interface of the \"select\" tool changed, as well as the keyboard "
"shortcuts to change tab."
msgstr ""

#: data/com.github.maoschanz.drawing.appdata.xml.in
msgid ""
"A small rendering issue when previewing a blur filter has also been fixed."
msgstr ""

#. very generic release notes i use for ALL minor updates, please
#. translate this one!
#: data/com.github.maoschanz.drawing.appdata.xml.in
msgid ""
"Version 1.0.1 features several minor bug fixes, and various new translations."
msgstr ""
"A versão 1.0.1 apresenta diversas correções de erros e várias traduções."

#: data/com.github.maoschanz.drawing.appdata.xml.in
msgid ""
"By popular demand, the \"highlighter\" tool is now enabled by default, and "
"the message dialog to warn you about the release notes is less intrusive."
msgstr ""
"Por demanda popular, a ferramenta \"realçador\" agora está ativada por "
"padrão, e a caixa de diálogo para avisá-lo sobre as notas de lançamento é "
"menos intrusiva."

#: data/com.github.maoschanz.drawing.appdata.xml.in
msgid ""
"The main improvement in this update is the zoom workflow: since the version "
"1.0.0 it's possible to zoom in very deep, but the process was very slow, and "
"the view didn't stay well centered around the mouse pointer; and once at "
"2000%%, scrolling up or down, or left or right, was quite violent. These "
"problems should all have disappeared in this new version!"
msgstr ""
"A principal melhoria nesta atualização é o fluxo de trabalho do zoom: desde "
"a versão 1.0.0 é possível uma ampliação profunda, mas o processo era muito "
"lento, e a visualização não ficava bem centralizada em torno do ponteiro do "
"mouse, e uma vez em 2000%%, a rolagem para cima ou para baixo, ou para "
"esquerda ou direita, tornava-se bastante violenta. Todos esses problemas "
"devem ter desaparecido nesta nova versão!"

#: data/com.github.maoschanz.drawing.appdata.xml.in
msgid ""
"Incorrect command line parsing when using the app outside of a flatpak "
"sandbox has also been fixed."
msgstr ""
"A análise incorreta da linha de comando ao usar o aplicativo fora de uma "
"sandbox flatpak também foi corrigida."

#: data/com.github.maoschanz.drawing.appdata.xml.in
msgid ""
"For users on elementary OS, a small issue concerning window resizing has "
"been mended too."
msgstr ""
"Para usuários do elementary OS, um pequeno problema relacionado ao "
"redimensionamento de janela também foi corrigido."

#: data/com.github.maoschanz.drawing.appdata.xml.in
msgid ""
"Version 1.0.0 improves rendering performance, which is visible when editing "
"large images with a poor CPU."
msgstr ""
"A versão 1.0.0 melhora o desempenho de renderização, o que é visível ao "
"editar imagens grandes com uma CPU de baixo desempenho."

#: data/com.github.maoschanz.drawing.appdata.xml.in
msgid ""
"You can now use the new \"skew\" tool, to tilt an image from a rectangle to "
"a parallelogram. Such a deformation can be applied horizontally or "
"vertically."
msgstr ""
"Agora você pode usar a nova ferramenta \"Inclinar\" para modificar uma "
"imagem de um retângulo para um paralelogramo. Essa deformação pode ser "
"aplicada horizontalmente ou verticalmente."

#: data/com.github.maoschanz.drawing.appdata.xml.in
msgid ""
"You can select tools with keyboard accelerators (Alt+letter). This may not "
"work yet with languages using a non-latin alphabet."
msgstr ""
"Você pode selecionar ferramentas com aceleradores de teclado (Alt+letra). "
"Isso pode não funcionar ainda com idiomas que usam um alfabeto não-latino."

#: data/com.github.maoschanz.drawing.appdata.xml.in
msgid ""
"Zooming very deep is now possible, and the rendering will be very crisp, "
"even at 2000%%."
msgstr ""
"A ampliação (zoom) profunda agora é possível, e a renderização será muito "
"nítida, mesmo em 2000%%."

#: data/com.github.maoschanz.drawing.appdata.xml.in
msgid ""
"Pressing \"ctrl\" will display the cursor coordinates in a tooltip. If you "
"do it while using a tool, it may display additional data, for example the "
"dimensions of the shape you're drawing!"
msgstr ""
"Ao pressionar \"Ctrl\", serão exibidas as coordenadas do cursor em uma dica "
"de ferramenta. Se você fizer isso enquanto utiliza uma ferramenta, ela pode "
"exibir dados adicionais, por exemplo, as dimensões da forma que você está "
"desenhando!"

#: data/com.github.maoschanz.drawing.appdata.xml.in
msgid ""
"Pressing \"shift\", or \"alt\" when using a tool enables specific options, "
"such as locking the direction for the \"line\" tool, or changing the filling "
"style of a shape."
msgstr ""
"Pressionar \"Shift\" ou \"Alt\" ao usar uma ferramenta ativa opções "
"específicas, como bloquear a direção da ferramenta \"Linha\" ou alterar o "
"estilo de preenchimento de uma forma."

#: data/com.github.maoschanz.drawing.appdata.xml.in
msgid ""
"Using the \"scale\" tool, you may optionally set the new size as a relative "
"percentage rather than an absolute value in pixels."
msgstr ""
"Ao usar a ferramenta \"Escala\" você pode, ocasionalmente, definir o novo "
"tamanho como uma porcentagem relativa em vez de um valor absoluto em pixels."

#. Caption of a screenshot, for appstores
#: data/com.github.maoschanz.drawing.appdata.xml.in
msgid "The window and its primary menu"
msgstr "A janela e seu menu principal"

#. Caption of a screenshot, for appstores
#: data/com.github.maoschanz.drawing.appdata.xml.in
msgid "The selection and the actions associated with it"
msgstr "A seleção e as ações associadas a ela"

#. Caption of a screenshot, for appstores
#: data/com.github.maoschanz.drawing.appdata.xml.in
msgid "Zooming in various shapes"
msgstr "Ampliando em várias formas"

#. Caption of a screenshot, for appstores
#: data/com.github.maoschanz.drawing.appdata.xml.in
msgid "The \"new image\" menu opened"
msgstr "O menu \"Nova imagem\" aberto"

#: src/ui/app-menus.ui
msgid "File"
msgstr "Arquivo"

#: src/ui/app-menus.ui src/ui/toolbar.ui src/ui/toolbar-symbolic.ui
#: src/ui/win-menus.ui
msgid "Open an image"
msgstr "Abrir uma imagem"

#: src/ui/app-menus.ui src/ui/shortcuts.ui src/ui/win-menus.ui
msgid "New Blank Image"
msgstr "Nova imagem em branco"

#: src/ui/app-menus.ui src/ui/win-menus.ui src/new_image_dialog.py
msgid "New Image With Custom Size"
msgstr "Nova imagem com tamanho personalizado"

#: src/ui/app-menus.ui src/ui/shortcuts.ui src/ui/win-menus.ui
msgid "New Image From Selection"
msgstr "Nova imagem da seleção"

#: src/ui/app-menus.ui src/ui/shortcuts.ui src/ui/win-menus.ui
msgid "New Image From Clipboard"
msgstr "Nova imagem da área de transferência"

#: src/ui/app-menus.ui src/ui/win-menus.ui
msgid "Reload file"
msgstr "Recarregar Arquivo"

#: src/ui/app-menus.ui src/ui/win-menus.ui src/properties.py
msgid "Image properties"
msgstr "Propiedades da imagem"

#: src/ui/app-menus.ui src/ui/shortcuts.ui
msgid "Reset canvas"
msgstr "Redefinir tela"

#: src/ui/app-menus.ui src/ui/headerbar.ui src/ui/headerbar-eos.ui
#: src/ui/shortcuts.ui src/ui/toolbar.ui src/ui/toolbar-symbolic.ui
#: src/saving_manager.py
msgid "Save"
msgstr "Salvar"

#: src/ui/app-menus.ui src/ui/win-menus.ui
msgid "Save without transparency"
msgstr "Salvar sem transparência"

#. This "feature" is only visible on April Fools' day, and it
#. will just rickroll the user.
#: src/ui/app-menus.ui src/ui/win-menus.ui
msgid "Prepare as NFT…"
msgstr "Preparar como NFT…"

#: src/ui/app-menus.ui src/ui/headerbar-eos.ui src/ui/win-menus.ui
#: src/saving_manager.py
msgid "Save as…"
msgstr "Salvar como…"

#: src/ui/app-menus.ui src/ui/selection-manager.ui src/ui/win-menus.ui
#: src/optionsbars/selection/optionsbar-selection.ui src/tools/ui/selection.ui
msgid "Export as…"
msgstr "Exportar como…"

#: src/ui/app-menus.ui src/ui/shortcuts.ui src/ui/toolbar.ui
#: src/ui/toolbar-symbolic.ui src/ui/win-menus.ui
msgid "Copy to clipboard"
msgstr "Copiar para a área de transferência"

#: src/ui/app-menus.ui src/ui/toolbar.ui src/ui/toolbar-symbolic.ui
#: src/ui/win-menus.ui
msgid "Print"
msgstr "Imprimir"

#: src/ui/app-menus.ui
msgid "Close Image"
msgstr "Fechar imagem"

#: src/ui/app-menus.ui
msgid "Close Window"
msgstr "Fechar janela"

#: src/ui/app-menus.ui src/ui/shortcuts.ui
msgid "Quit all windows"
msgstr "Fechar todas as janelas"

#: src/ui/app-menus.ui
msgid "Edit"
msgstr "Editar"

#: src/ui/app-menus.ui src/ui/headerbar.ui src/ui/headerbar-eos.ui
#: src/ui/shortcuts.ui src/ui/toolbar.ui src/ui/toolbar-symbolic.ui
#: src/deco_manager.py
msgid "Undo"
msgstr "Desfazer"

#: src/ui/app-menus.ui src/ui/headerbar.ui src/ui/headerbar-eos.ui
#: src/ui/shortcuts.ui src/ui/toolbar.ui src/ui/toolbar-symbolic.ui
#: src/deco_manager.py
msgid "Redo"
msgstr "Refazer"

#: src/ui/app-menus.ui
msgid "Rebuild from history"
msgstr "Refazer do histórico"

#: src/ui/app-menus.ui src/ui/selection-manager.ui src/ui/shortcuts.ui
#: src/optionsbars/selection/optionsbar-selection.ui src/tools/ui/selection.ui
msgid "Select all"
msgstr "Selecionar tudo"

#: src/ui/app-menus.ui src/ui/selection-manager.ui src/ui/shortcuts.ui
#: src/optionsbars/selection/optionsbar-selection.ui src/tools/ui/selection.ui
msgid "Cut"
msgstr "Cortar"

#: src/ui/app-menus.ui src/ui/selection-manager.ui src/ui/shortcuts.ui
#: src/optionsbars/selection/optionsbar-selection.ui src/tools/ui/selection.ui
msgid "Copy"
msgstr "Copiar"

#: src/ui/app-menus.ui src/ui/selection-manager.ui
#: src/optionsbars/selection/optionsbar-selection.ui src/tools/ui/selection.ui
msgid "Delete"
msgstr "Deletar"

#: src/ui/app-menus.ui src/ui/selection-manager.ui src/ui/shortcuts.ui
#: src/ui/toolbar.ui src/ui/toolbar-symbolic.ui
#: src/optionsbars/selection/optionsbar-selection.ui
msgid "Paste"
msgstr "Colar"

#: src/ui/app-menus.ui src/ui/selection-manager.ui src/ui/toolbar.ui
#: src/ui/toolbar-symbolic.ui src/window.py
#: src/optionsbars/selection/optionsbar-selection.ui
msgid "Import"
msgstr "Importar"

#: src/ui/app-menus.ui src/ui/preferences.ui src/ui/win-menus.ui
#: src/preferences.py
msgid "Preferences"
msgstr "Preferências"

#: src/ui/app-menus.ui
msgid "View"
msgstr "Vista"

#: src/ui/app-menus.ui src/optionsbars/classic/optionsbar-classic.ui
<<<<<<< HEAD
#: src/optionsbars/selection/optionsbar-selection.ui
=======
#: src/optionsbars/selection/optionsbar-selection.ui src/tools/ui/tool-text.ui
>>>>>>> d8edb273
msgid "Preview"
msgstr "Previsualizar"

#: src/ui/app-menus.ui src/ui/shortcuts.ui src/preferences.py
msgid "Zoom"
msgstr "Zoom"

#: src/ui/app-menus.ui src/ui/minimap.ui src/ui/shortcuts.ui
msgid "Optimal Zoom"
msgstr "Zoom ótico"

#: src/ui/app-menus.ui src/ui/minimap.ui src/ui/shortcuts.ui src/ui/toolbar.ui
#: src/ui/toolbar-symbolic.ui src/optionsbars/transform/optionsbar-crop.ui
#: src/optionsbars/transform/optionsbar-scale.ui
#: src/optionsbars/transform/optionsbar-skew.ui
msgid "Zoom Out"
msgstr "Reduzir zoom"

#: src/ui/app-menus.ui src/ui/shortcuts.ui src/ui/toolbar.ui
#: src/ui/toolbar-symbolic.ui src/optionsbars/transform/optionsbar-crop.ui
#: src/optionsbars/transform/optionsbar-scale.ui
#: src/optionsbars/transform/optionsbar-skew.ui
msgid "Original Zoom"
msgstr "Zoom original"

#: src/ui/app-menus.ui src/ui/minimap.ui src/ui/shortcuts.ui src/ui/toolbar.ui
#: src/ui/toolbar-symbolic.ui src/optionsbars/transform/optionsbar-crop.ui
#: src/optionsbars/transform/optionsbar-scale.ui
#: src/optionsbars/transform/optionsbar-skew.ui
msgid "Zoom In"
msgstr "Aumentar zoom"

#. Context: this submenu is about moving the view to the
#. left/right/top/bottom
#: src/ui/app-menus.ui
msgid "Position"
msgstr "Posição"

#: src/ui/app-menus.ui src/ui/shortcuts.ui
msgid "Go Left"
msgstr "Ir para esquerda"

#: src/ui/app-menus.ui src/ui/shortcuts.ui
msgid "Go Up"
msgstr "Ir para cima"

#: src/ui/app-menus.ui src/ui/shortcuts.ui
msgid "Go Down"
msgstr "Ir para baixo"

#: src/ui/app-menus.ui src/ui/shortcuts.ui
msgid "Go Right"
msgstr "Ir para direita"

#. Context: this action scrolls to the left end of the
#. canvas. The "go left" action only goes a few centimeters
#. to the left, but this one goes all the way left.
#: src/ui/app-menus.ui src/ui/shortcuts.ui
msgid "Go to the left end"
msgstr "Ir para a extremidade esquerda"

#. Context: this action scrolls to the top of the canvas
#. The "go up" action only goes a few centimeters up, but
#. this one goes all the way to the top.
#: src/ui/app-menus.ui src/ui/shortcuts.ui
msgid "Go to the top"
msgstr "Ir para a parte superior"

#. Context: this action scrolls to the bottom of the canvas
#. The "go down" action only goes a few centimeters down,
#. but this one goes all the way to the bottom.
#: src/ui/app-menus.ui src/ui/shortcuts.ui
msgid "Go to the bottom"
msgstr "Ir para a parte inferior"

#. Context: this action scrolls to the right end of the
#. canvas. The "go right" action only goes a few centimeters
#. to the right, but this one goes all the way right.
#: src/ui/app-menus.ui src/ui/shortcuts.ui
msgid "Go to the right end"
msgstr "Ir para a extremidade direita"

#: src/ui/app-menus.ui src/ui/shortcuts.ui
msgid "Tab at the left"
msgstr "Ir para a esquerda"

#: src/ui/app-menus.ui src/ui/shortcuts.ui
msgid "Tab at the right"
msgstr "Ir para a direita"

#: src/ui/app-menus.ui
msgid "Refresh"
msgstr "Atualizar"

#. Label shown only in developer mode
#: src/ui/app-menus.ui
msgid "Track framerate"
msgstr "Rastrear a taxa de quadros"

#: src/ui/app-menus.ui
msgid "Dark theme variant"
msgstr "Variante de tema escuro"

#: src/ui/app-menus.ui
msgid "Show the menu-bar"
msgstr "Mostrar a barra de menu"

#: src/ui/app-menus.ui
msgid "Hide toolbars"
msgstr "Ocultar barras de ferramentas"

#: src/ui/app-menus.ui src/ui/shortcuts.ui src/ui/win-menus.ui
msgid "Fullscreen"
msgstr "Tela cheia"

#: src/ui/app-menus.ui src/ui/shortcuts.ui src/preferences.py
msgid "Colors"
msgstr "Cores"

#: src/ui/app-menus.ui
msgid "Edit Main Color…"
msgstr "Editar cor primária…"

#: src/ui/app-menus.ui
msgid "Edit Secondary Color…"
msgstr "Editar cor secundária…"

#: src/ui/app-menus.ui src/ui/shortcuts.ui
#: src/optionsbars/classic/optionsbar-classic.ui
msgid "Exchange colors"
msgstr "Trocar cores"

#: src/ui/app-menus.ui
msgid "Color application mode"
msgstr "Modo de aplicação da cor"

#: src/ui/app-menus.ui src/optionsbars/classic/optionsbar_color_popover.py
#: src/optionsbars/classic/optionsbar-color-popover.ui
msgid "Normal"
msgstr "Normal"

#. Context: possible ways to apply the color to the canvas
#: src/ui/app-menus.ui src/optionsbars/classic/optionsbar_color_popover.py
#: src/optionsbars/classic/optionsbar-operator-menus.ui
msgid "Highlight"
msgstr "Ênfase"

#. Context: a possible way to highlight text
#: src/ui/app-menus.ui src/optionsbars/classic/optionsbar-operator-menus.ui
#: src/tools/ui/tool-highlight.ui src/tools/classic_tools/tool_highlight.py
msgid "Dark text on light background"
msgstr "Texto escuro em fundo claro"

#. Context: a possible way to highlight text
#: src/ui/app-menus.ui src/optionsbars/classic/optionsbar-operator-menus.ui
#: src/tools/ui/tool-highlight.ui src/tools/classic_tools/tool_highlight.py
msgid "Light text on dark background"
msgstr "Texto claro em fundo escuro"

#. Context: possible ways to apply the color to the canvas, using
#. only some specific dimension(s) of the selected color in its
#. hue-saturation-luminosity (HSL) representation
#: src/ui/app-menus.ui src/optionsbars/classic/optionsbar_color_popover.py
#: src/optionsbars/classic/optionsbar-operator-menus.ui
msgid "HSL modes"
msgstr "Modos HSL"

#. Context: a possible way to apply the color to the canvas
#: src/ui/app-menus.ui src/optionsbars/classic/optionsbar_color_popover.py
#: src/optionsbars/classic/optionsbar-operator-menus.ui
msgid "Hue only"
msgstr "Apenas hue"

#. Context: a possible way to apply the color to the canvas
#: src/ui/app-menus.ui src/optionsbars/classic/optionsbar_color_popover.py
#: src/optionsbars/classic/optionsbar-operator-menus.ui
msgid "Saturation only"
msgstr "Somente saturação"

#. Context: a possible way to apply the color to the canvas
#: src/ui/app-menus.ui src/optionsbars/classic/optionsbar_color_popover.py
#: src/optionsbars/classic/optionsbar-operator-menus.ui
msgid "Hue and saturation"
msgstr "Hue e saturação"

#. Context: a possible way to apply the color to the canvas
#: src/ui/app-menus.ui src/optionsbars/classic/optionsbar_color_popover.py
#: src/optionsbars/classic/optionsbar-operator-menus.ui
msgid "Luminosity only"
msgstr "Somente luminosidade"

#. Context: possible ways to apply the color to the canvas
#: src/ui/app-menus.ui src/optionsbars/classic/optionsbar_color_popover.py
#: src/optionsbars/classic/optionsbar-operator-menus.ui
msgid "Other modes"
msgstr "Outros modos"

#. Context: a possible way to apply the color to the canvas
#: src/ui/app-menus.ui src/optionsbars/classic/optionsbar_color_popover.py
#: src/optionsbars/classic/optionsbar-operator-menus.ui
msgid "Raw source color"
msgstr "Cor de origem"

#. Context: a possible way to apply the color to the canvas
#: src/ui/app-menus.ui src/optionsbars/classic/optionsbar_color_popover.py
#: src/optionsbars/classic/optionsbar-operator-menus.ui
msgid "Difference"
msgstr "Diferença"

#: src/ui/app-menus.ui
msgid "Don't use the colors but…"
msgstr "Não use cores, mas…"

#: src/ui/app-menus.ui src/optionsbars/classic/optionsbar_color_popover.py
#: src/optionsbars/classic/optionsbar-color-popover.ui
msgid "Erase"
msgstr "Borracha"

#: src/ui/app-menus.ui src/ui/preferences.ui src/ui/shortcuts.ui
msgid "Tools"
msgstr "Ferramentas"

#: src/ui/app-menus.ui
msgid "Previous tool"
msgstr "Ferramenta anterior"

#: src/ui/app-menus.ui
msgid "Active tool"
msgstr "Ferramenta ativa"

#: src/ui/app-menus.ui src/ui/shortcuts.ui src/ui/win-menus.ui
#: src/preferences.py
msgid "Show tools names"
msgstr "Mostrar nome das ferramentas"

#: src/ui/app-menus.ui src/ui/shortcuts.ui
msgid "Bigger width"
msgstr "Largura maior"

#: src/ui/app-menus.ui src/ui/shortcuts.ui
msgid "Smaller width"
msgstr "Largura menor"

#: src/ui/app-menus.ui
msgid "Troubleshoot selection"
msgstr "Resolver problemas de seleção"

#: src/ui/app-menus.ui
#: src/optionsbars/transform/abstract-optionsbar-transform.ui
msgid "Cancel transformation"
msgstr "Cancelar transformação"

#: src/ui/app-menus.ui
#: src/optionsbars/transform/abstract-optionsbar-transform.ui
msgid "Apply transformation"
msgstr "Aplicar transformação"

#: src/ui/app-menus.ui
msgid "Options"
msgstr "Opções"

#: src/ui/app-menus.ui src/ui/shortcuts.ui src/ui/win-menus.ui
msgid "Help"
msgstr "Ajuda"

#: src/ui/app-menus.ui src/ui/shortcuts.ui src/ui/win-menus.ui
msgid "Shortcuts"
msgstr "Atalhos"

#: src/ui/app-menus.ui src/ui/window.ui src/window.py
msgid "Report a bug"
msgstr "Reportar um bug"

#. Context: open the index of all help pages
#: src/ui/app-menus.ui
msgid "Index"
msgstr "Índice"

#. Context: submenu listing individual help pages
#: src/ui/app-menus.ui
msgid "Individual pages"
msgstr "Páginas individuais"

#. Context: open the help page about general use of the app
#: src/ui/app-menus.ui
msgid "Basic help"
msgstr "Ajuda básica"

#: src/ui/app-menus.ui src/ui/minimap.ui
msgid "Help about zooming"
msgstr "Ajuda sobre o zoom"

#: src/ui/app-menus.ui
msgid "Help about the full-screen mode"
msgstr "Ajuda sobre o modo de tela cheia"

#: src/ui/app-menus.ui
msgid "Help about classic tools"
msgstr "Ajuda sobre as ferramentas clássicas"

#: src/ui/app-menus.ui src/optionsbars/classic/optionsbar-color-popover.ui
msgid "Help about colors"
msgstr "Ajuda sobre as cores"

#. Context: open the help page about transformation tools (crop,
#. scale, rotate, filters, ...
#: src/ui/app-menus.ui
#: src/optionsbars/transform/abstract-optionsbar-transform.ui
msgid "Help about transformation tools"
msgstr "Ajuda sobre ferramentas de transformação"

#: src/ui/app-menus.ui src/optionsbars/selection/optionsbar-selection.ui
msgid "Help about selection"
msgstr "Ajuda sobre seleção"

#: src/ui/app-menus.ui
msgid "What's new"
msgstr "O que há de novo"

#: src/ui/app-menus.ui src/ui/win-menus.ui
msgid "About Drawing"
msgstr "Sobre o Drawing"

#: src/ui/headerbar.ui src/ui/headerbar-eos.ui src/ui/toolbar.ui
#: src/ui/toolbar-symbolic.ui src/window.py
msgid "Open"
msgstr "Abrir"

#: src/ui/headerbar-eos.ui
msgid "Share the image"
msgstr "Compartilhar a imagem"

#: src/ui/image.ui
msgid "The image changed on the disk, do you want to reload it?"
msgstr "A imagem foi alterada no disco; deseja recarregá-la?"

#: src/ui/image.ui
msgid "Reload"
msgstr "Recarregar"

#: src/ui/minimap.ui
msgid "100%"
msgstr "100%"

#: src/ui/minimap.ui src/ui/shortcuts.ui
msgid "Maximum zoom"
msgstr "Zoom máximo"

#: src/ui/new-image-dialog.ui src/ui/properties.ui
#: src/optionsbars/transform/optionsbar-crop.ui
#: src/optionsbars/transform/optionsbar-scale.ui
msgid "Width"
msgstr "Largura"

#: src/ui/new-image-dialog.ui src/ui/properties.ui
#: src/optionsbars/transform/optionsbar-crop.ui
#: src/optionsbars/transform/optionsbar-scale.ui
msgid "Height"
msgstr "Altura"

#: src/ui/new-image-dialog.ui
msgid "Color"
msgstr "Cor"

#: src/ui/new-image-dialog.ui
msgid "Use these settings by default"
msgstr "Usar essas opções por padrão"

#: src/ui/preferences.ui
msgid "Images"
msgstr "Imagens"

#: src/ui/preferences.ui
msgid "Window"
msgstr "Janela"

#. To translators: it's a measure unit, it appears in tooltips over
#. numerical inputs
#: src/ui/properties.ui src/utilities/utilities_units.py
msgid "pixels"
msgstr "pixels"

#: src/ui/properties.ui
msgid "centimeters"
msgstr "centímetros"

#: src/ui/properties.ui
msgid "inches"
msgstr "polegadas"

#: src/ui/selection-manager.ui
#: src/optionsbars/selection/optionsbar-selection.ui src/tools/ui/selection.ui
msgid "Close selection"
msgstr "Descartar seleção"

#: src/ui/selection-manager.ui src/ui/shortcuts.ui
#: src/optionsbars/selection/optionsbar-selection.ui src/tools/ui/selection.ui
msgid "Deselect"
msgstr "Desselecionar"

#: src/ui/selection-manager.ui src/tools/transform_tools/tool_crop.py
msgid "Crop"
msgstr "Cortar"

#: src/ui/selection-manager.ui src/tools/transform_tools/tool_scale.py
msgid "Scale"
msgstr "Escala"

#: src/ui/selection-manager.ui src/tools/transform_tools/tool_rotate.py
msgid "Rotate"
msgstr "Rotacionar"

#. This is the name of the tool changing rectangles into parallelograms.
#. It's synonymous with tilt, slant, bend. If you need a reference to
#. translate it, this is named after MS Paint's "Stretch/Skew" dialog.
#: src/ui/selection-manager.ui src/preferences.py
#: src/tools/transform_tools/tool_skew.py
msgid "Skew"
msgstr "Inclinar"

#: src/ui/selection-manager.ui src/tools/transform_tools/tool_filters.py
msgid "Filters"
msgstr "Filtros"

#: src/ui/selection-manager.ui src/tools/ui/selection.ui
msgid "More actions"
msgstr "Mais ações"

#: src/ui/selection-manager.ui
#: src/optionsbars/selection/optionsbar-selection.ui src/tools/ui/selection.ui
msgid "Invert selection"
msgstr "Inverter seleção"

#. Define the image as being the currently selected area
#: src/ui/selection-manager.ui
#: src/optionsbars/selection/optionsbar-selection.ui src/tools/ui/selection.ui
msgid "Define as current image"
msgstr "Definir como imagem atual"

#. Expand the canvas of the current image to make the current selection fit in it.
#. Can be translated as "Expand to this size".
#: src/ui/selection-manager.ui
#: src/optionsbars/selection/optionsbar-selection.ui src/tools/ui/selection.ui
msgid "Expand image to fit"
msgstr "Expandir a imagem para caber"

#: src/ui/selection-manager.ui
#: src/optionsbars/selection/optionsbar-selection.ui src/tools/ui/selection.ui
msgid "Open As New Image"
msgstr "Abrir como uma nova imagem"

#: src/ui/shortcuts.ui
msgid "Keyboard Shortcuts"
msgstr "Atalhos"

#: src/ui/shortcuts.ui
msgid "General"
msgstr "Geral"

#: src/ui/shortcuts.ui
msgid "Main menu"
msgstr "Menu principal"

#: src/ui/shortcuts.ui
msgid "Toggle the menu-bar"
msgstr "Alternar a barra de menu"

#: src/ui/shortcuts.ui
msgid "Image"
msgstr "Imagem"

#: src/ui/shortcuts.ui src/window.py
msgid "Open a picture"
msgstr "Abrir uma imagem"

#: src/ui/shortcuts.ui
msgid "Reload image from disk"
msgstr "Recarregar imagem do disco"

#: src/ui/shortcuts.ui src/saving_manager.py
msgid "Save picture as…"
msgstr "Salvar imagem como…"

#: src/ui/shortcuts.ui
msgid "Close the active image"
msgstr "Fechar a imagem ativa"

#: src/ui/shortcuts.ui
msgid "Open the tool options menu"
msgstr "Abrir o menu de opções de ferramentas"

#: src/ui/shortcuts.ui
msgid "Back to previous tool"
msgstr "Voltar para última ferramenta"

#: src/ui/shortcuts.ui
msgid "Apply a transformation"
msgstr "Aplicar uma transformação"

#: src/ui/shortcuts.ui
msgid "Toggle the preview"
msgstr "Alternar a pré-visualização"

#: src/ui/shortcuts.ui src/tools/selection_tools/abstract_select.py
msgid "Selection"
msgstr "Seleção"

#. Label displayed in the keyboard shortcuts dialog
#: src/ui/shortcuts.ui
msgid "Delete the selection"
msgstr "Deletar seleção"

#. Label displayed in the keyboard shortcuts dialog
#: src/ui/shortcuts.ui
msgid "Import a file as the selection"
msgstr "Importar um arquivo como a seleção"

#. Label displayed in the keyboard shortcuts dialog
#: src/ui/shortcuts.ui
msgid "Edit the main color (left click)"
msgstr "Mudar cor principal (clique esquerdo)"

#. Label displayed in the keyboard shortcuts dialog
#: src/ui/shortcuts.ui
msgid "Edit the secondary color (right click)"
msgstr "Mudar cor secundária (clique direito)"

#: src/ui/shortcuts.ui
msgid "History"
msgstr "Histórico"

#. Context: this section of the shortcuts window is about moving
#. the view to the left/right/top/bottom
#: src/ui/shortcuts.ui
msgid "Navigation"
msgstr "Navegação"

#: src/ui/shortcuts.ui
msgid "Tabs"
msgstr "Tabulações"

#: src/ui/shortcuts.ui
msgid "Toggle fullscreen mode"
msgstr "Alternar modo de tela inteira"

#: src/ui/shortcuts.ui
msgid "Toggle toolbars visibility"
msgstr "Alternar a visibilidade da barra de ferramentas"

#: src/ui/shortcuts.ui
msgid "Touch gestures"
msgstr "Gestos de toque"

#: src/ui/window.ui src/deco_manager.py
msgid "Loading…"
msgstr "Carregando…"

#: src/ui/window.ui
msgid "Exit fullscreen"
msgstr "Sair da tela cheia"

#: src/ui/win-menus.ui
msgid "What's new in Drawing"
msgstr "O que há de novo no Drawing"

#: src/ui/win-menus.ui
msgid "Dismiss"
msgstr "Dispensar"

#: src/deco_manager.py
#, python-format
msgid "Undo %s"
msgstr "Desfazer %s"

#: src/deco_manager.py
#, python-format
msgid "Redo %s"
msgstr "Refazer %s"

#. Context: an error message
#: src/history_manager.py
msgid "Attempt to save an invalid state"
msgstr "Tentar salvar um estado inválido"

#: src/history_manager.py
#, python-format
msgid "Error: no tool '%s'"
msgstr "Erro: nenhuma ferramenta '%s'"

#. Context: an error message
#: src/image.py
#, python-format
msgid "New pixbuf empty, no change applied to %s"
msgstr "Novo pixbuf vazio, nenhuma alteração aplicada a %s"

#: src/image.py src/properties.py
msgid "Unsaved file"
msgstr "Arquivo não salvo"

#. Context: this is a debug information that users will never see
#: src/image.py
#, python-format
msgid "%s frames per second"
msgstr "%s quadros por segundo"

#. Description of a command line option
#: src/main.py
msgid "Show the app version"
msgstr "Mostrar a versão do programa"

#. Description of a command line option
#: src/main.py
msgid "Open a new window"
msgstr "Abrir uma nova janela"

#. Description of a command line option
#: src/main.py
msgid "Open a new tab"
msgstr "Abrir uma nova aba"

#. Description of a command line option
#: src/main.py
msgid "Edit the clipboard content"
msgstr "Editar conteúdo da área de transferência"

#: src/main.py
msgid "This version isn't stable!"
msgstr "Esta versão não é estável!"

#: src/main.py
msgid "Report bugs or ideas"
msgstr "Reportar bugs ou ideias"

#. To tranlators: "translate" this by a list of your names (one name
#. per line), they will be displayed in the "about" dialog
#: src/main.py
msgid "translator-credits"
msgstr ""
"Antonio Hauren\n"
"Arthur Bacci\n"
"Fúlvio Alves\n"
"Luís Fernando Stürmer da Rosa"

#. To translators: this is credits for the icons, consider that "Art
#. Libre" is proper name
#: src/main.py
msgid "GNOME's \"Art Libre\" icon set authors"
msgstr "Os autores do conjunto de ícones \"Art Libre\" do GNOME"

#: src/main.py
msgid "Simple image editor for Linux"
msgstr "Editor de imagem simples para Linux"

#: src/main.py
msgid "Official webpage"
msgstr "Página oficial"

#: src/main.py
msgid "Error opening this file."
msgstr "Erro ao abrir este arquivo."

#. This is an error message, %s is a better command suggestion
#: src/main.py
#, python-format
msgid "Did you mean %s ?"
msgstr "Você quis dizer %s ?"

#. This string displays the zoom level: %s will be replaced with a
#. number, while %% will be rendered as the symbol '%'
#: src/minimap.py
#, python-format
msgid "%s%%"
msgstr "%s%%"

#: src/new_image_dialog.py src/saving_manager.py src/window.py
#: src/utilities/utilities_paths.py src/tools/ui/tool-text.ui
msgid "Cancel"
msgstr "Cancelar"

#. Context: Create a new image
#: src/new_image_dialog.py
msgid "Create"
msgstr "Criar"

#. Context: title of a section of the preferences
#: src/preferences.py
msgid "New images"
msgstr "Novas imagens"

#: src/preferences.py
msgid "Default width"
msgstr "Largura padrão"

#: src/preferences.py
msgid "Default height"
msgstr "Altura padrão"

#. Context: this is the label that describes the initial color of an
#. image (as set in the preferences or in the "new image with custom
#. size" dialog). This is displayed in the context of editing or
#. saving the image, but not when creating it.
#: src/preferences.py src/saving_manager.py
#: src/optionsbars/selection/optionsbar-selection.ui
#: src/optionsbars/transform/optionsbar-crop.ui
#: src/optionsbars/transform/optionsbar-skew.ui src/tools/ui/selection.ui
#: src/tools/ui/tool-crop.ui src/tools/ui/tool-eraser.ui
#: src/tools/classic_tools/erasers/eraser_area.py
#: src/tools/classic_tools/erasers/eraser_rubber.py
msgid "Default color"
msgstr "Cor padrão"

#. Context: title of a section of the preferences
#: src/preferences.py
msgid "Images saving"
msgstr "Salvação de imagens"

#: src/preferences.py
msgid "JPEG and BMP images can't handle transparency."
msgstr "Imagens JPEG e BMP não podem ter transparência."

#: src/preferences.py
msgid ""
"If you save your images in these formats, what do want to use to replace "
"transparent pixels?"
msgstr ""
"Se você salvar suas imagem nesses formatos, o que quer que substitua os "
"pixeis transparentes?"

#: src/preferences.py src/saving_manager.py src/utilities/utilities_colors.py
msgid "White"
msgstr "Branco"

#: src/preferences.py src/saving_manager.py src/utilities/utilities_colors.py
msgid "Black"
msgstr "Preto"

#. Context: replace transparent pixels with [checkboard]. This is a
#. pattern of dark and light greys.
#: src/preferences.py src/saving_manager.py
msgid "Checkboard"
msgstr "Tabuleiro"

#. Context: replace transparent pixels with [nothing]. In practice it
#. means the alpha channel is just removed.
#: src/preferences.py src/saving_manager.py
msgid "Nothing"
msgstr "Nada"

#: src/preferences.py
msgid "Ask before saving"
msgstr "Perguntar antes de salvar"

#: src/preferences.py
msgid "You can zoom with Ctrl+scrolling, or only scrolling."
msgstr "Você pode dar zoom com Ctrl+rolagem, ou apenas rolagem."

#: src/preferences.py
msgid "See the user help manual for explanations."
msgstr "Veja o manual de ajuda para explicações."

#: src/preferences.py
msgid "Use 'Ctrl' to zoom"
msgstr "Use 'Ctrl' para zoom"

#. Context: title of a section of the preferences (appearance of the
#. tools: big icons?, labels?)
#: src/preferences.py
msgid "Appearance"
msgstr "Aparência"

#: src/preferences.py
msgid "Use big icons"
msgstr "Usar ícones grandes"

#. Context: title of a section of the preferences
#: src/preferences.py
msgid "Additional tools"
msgstr "Mais ferramentas"

#: src/preferences.py
msgid ""
"These tools are not as reliable and useful as they should be, so they are "
"not all enabled by default."
msgstr ""
"Essas ferramentas não são tão úteis quanto deveriam ser, então elas nao são "
"habilitadas por padrão."

#. Context: this is the name of a tool
#: src/preferences.py src/tools/classic_tools/tool_eraser.py
msgid "Eraser"
msgstr "Borracha"

#. Context: this is the name of a tool, a thick pencil dedicated to
#. highlight text, for example in screenshots
#: src/preferences.py src/tools/classic_tools/tool_highlight.py
msgid "Highlighter"
msgstr "Realçador"

#: src/preferences.py src/tools/classic_tools/tool_brush.py
#: src/tools/classic_tools/brushes/abstract_brush.py
msgid "Brush"
msgstr "Pincel"

#. Context: this is the name of a tool to draw little circles, crosses,
#. or squares at precise points of the image, for example to draw a vague
#. graph, or to highlight something in an image.
#. A number can be added on the cross/circle/square to help captioning
#. the elements of an image.
#: src/preferences.py src/tools/classic_tools/tool_points.py
msgid "Points"
msgstr "Pontos"

#. Context: this is a tool to select an area according to a shape that
#. can be freely defined by the user.
#: src/preferences.py src/tools/selection_tools/select_free.py
msgid "Free selection"
msgstr "Seleção livre"

#. Context: this is a tool to "magically" select an area depending on its
#. color. For example clicking on a white pixel will select the
#. surrounding area made of white pixels.
#: src/preferences.py src/tools/selection_tools/select_color.py
msgid "Color selection"
msgstr "Seleção de cor"

#. Context: this is a tool to pick a RGBA color in the image in order to
#. use it to draw with other tools
#: src/preferences.py src/tools/classic_tools/tool_picker.py
msgid "Color Picker"
msgstr "Conta gotas"

#. Context: the name of a tool to fill an area of one color with an other
#: src/preferences.py src/tools/classic_tools/tool_paint.py
msgid "Paint"
msgstr "Pintura"

#. Context: the color editor is an interface to pick any RGBA color, and
#. it can be used instead of the default simple RGB palette
#: src/preferences.py
msgid "Use color editor by default"
msgstr "Usar editor de cores por padrão"

#: src/preferences.py
msgid "You can use a simple color palette, or use a full RGBA color editor."
msgstr ""
"Você pode usar uma paleta de cores simples ou usar um editor de cores RGBA "
"completo."

#. Context: title of a section of the preferences
#: src/preferences.py
msgid "Advanced options"
msgstr "Opções avançadas"

#: src/preferences.py
msgid "Preview size"
msgstr "Previsualizar tamanho"

#. This label will not be displayed in the UI of stable versions
#: src/preferences.py
msgid "Development features"
msgstr "Características de desenvolvimento"

#: src/preferences.py
msgid "Background color"
msgstr "Cor de fundo"

#: src/preferences.py
msgid "Prefer dark theme variant"
msgstr "Preferir variante de tema escuro"

#. Context: title of a section of the preferences. It corresponds to the
#. window layout (header-bar? tool-bar? menu-bar?)
#: src/preferences.py
msgid "Layout"
msgstr "Disposição"

#: src/preferences.py
msgid "The recommended value is \"Automatic\"."
msgstr "O valor recomendado é \"Automático\"."

#. It has to match what's written in the previous string.
#: src/preferences.py
msgid "Automatic"
msgstr "Automático"

#: src/preferences.py
msgid "Compact"
msgstr "Compacto"

#: src/preferences.py
msgid "elementary OS"
msgstr "elementary OS"

#. "Legacy" is about the window layout, it means menubar+toolbar, you
#. can translate it like if it was "Traditional"
#: src/preferences.py
msgid "Legacy"
msgstr "Tradicional"

#. "Legacy" is about the window layout, it means menubar+toolbar, you
#. can translate it like if it was "Traditional".
#. Symbolic icons are monochrome icons.
#: src/preferences.py
msgid "Legacy (symbolic icons)"
msgstr "Tradicional (ícones simbólicos)"

#: src/preferences.py
msgid "Menubar only"
msgstr "Apenas barra de menu"

#: src/preferences.py
msgid "Toolbar only"
msgstr "Apenas barra de ferramentas"

#. Symbolic icons are monochrome icons.
#: src/preferences.py
msgid "Toolbar only (symbolic icons)"
msgstr "Somente barra de ferramentas (ícones simbólicos)"

#: src/properties.py
#, python-format
msgid "%s px"
msgstr "%s px"

#: src/properties.py
#, python-format
msgid "%s cm"
msgstr "%s cm"

#: src/properties.py
#, python-format
msgid "%s in"
msgstr "%s in"

#. Context: the path of the edited file
#: src/properties.py
msgid "Path"
msgstr "Caminho"

#. Context: the file format of the edited file
#: src/properties.py
msgid "Format"
msgstr "Formatar"

#: src/properties.py
msgid "Colorspace"
msgstr "Espaço de cores"

#. Context: an invalid colorspace format
#: src/properties.py
msgid "Invalid format"
msgstr "Formato inválido"

#. an actual error occurred!
#. Context: an error message
#: src/saving_manager.py
<<<<<<< HEAD
msgid "Failed to replace transparency"
msgstr "Falha ao substituir a transparência"
=======
#, fuzzy
msgid "Failed to replace transparency"
msgstr "Substituír transparência com:"
>>>>>>> d8edb273

#. Context: an error message
#: src/saving_manager.py
#, python-format
msgid "Failed to save %s"
msgstr "Falha ao salvar: %s"

#. Context: an error message
#: src/saving_manager.py
<<<<<<< HEAD
#, python-format
msgid "Failed to reload %s"
msgstr "Falha ao recarregar %s"
=======
#, fuzzy, python-format
msgid "Failed to reload %s"
msgstr "Falha ao carregar a ferramenta: %s"
>>>>>>> d8edb273

#. Context: Untitled(.png) is the default name of a newly saved file
#: src/saving_manager.py
msgid "Untitled"
msgstr "Sem título"

#. Context: the sentence "There are unsaved modifications to %s."
#: src/saving_manager.py
msgid "this picture"
msgstr "essa imagem"

#: src/saving_manager.py
msgid "Discard"
msgstr "Descartar"

#. Context: %s will be replaced by the name of a file.
#: src/saving_manager.py src/window.py
#, python-format
msgid "There are unsaved modifications to %s."
msgstr "Há mudancas não salvas em %s."

#: src/saving_manager.py
msgid ""
"A part of the image is selected: the pixels beneath the selection will be "
"saved with a color you might not expect!"
msgstr ""
"Uma parte da imagem está selecionada: os pixels abaixo da seleção serão "
"salvos com uma cor que você não esperava!"

#. Context: the user tries to save the image while previewing an
#. unapplied "transform" operation (scaling, cropping, whatever)
#: src/saving_manager.py
msgid "Modifications from the current tool haven't been applied."
msgstr "As modificações da ferramenta atual não foram aplicadas."

#. To translators: this string should be quite short
#: src/saving_manager.py
msgid "Apply & save"
msgstr "Aplicar e salvar"

#. To translators: this string should be quite short
#: src/saving_manager.py
msgid "Deselect & save"
msgstr "Desmarcar e salvar"

#: src/saving_manager.py
msgid "Save anyway"
msgstr "Salvar mesmo assim"

#: src/saving_manager.py
msgid "Do you want to save anyway?"
msgstr "Você deseja salvar mesmo assim?"

#. Context: confirm replacing transparent pixels with the selected color
#: src/saving_manager.py
msgid "Replace"
msgstr "Subtítuir"

#: src/saving_manager.py
msgid "This file format doesn't support transparent colors."
msgstr "Esse formato de arquivo não oferece suporte a cores transparentes."

#: src/saving_manager.py
msgid "You can save the image as a PNG file, or replace transparency with:"
msgstr "Você pode salvar a imagem como PNG, ou substituír a transparência com:"

#: src/saving_manager.py
msgid "Replace transparency with:"
msgstr "Substituír transparência com:"

#. Context: an error message
#: src/selection_manager.py
msgid "The selection pixbuf is empty."
msgstr "O pixbuf de seleção está vazio."

#: src/selection_manager.py
msgid "The selection path is empty."
msgstr "O caminho de seleção está vazio."

#. Context: an error message
#: src/tools_initializer.py
#, python-format
msgid "Failed to load tool: %s"
msgstr "Falha ao carregar a ferramenta: %s"

#: src/window.py
msgid "Error starting the application, please report this bug."
msgstr "Erro ao iniciar o aplicativo, por favor reportar o bug."

#: src/window.py
msgid "The clipboard doesn't contain any image."
msgstr "A área de transferência não contém nenhuma imagem."

#. Context: %s is a file name
#: src/window.py
#, python-format
msgid "The file %s is already opened"
msgstr "O arquivo %s já está aberto"

#. Context: the user would click here to confirm they want to open the
#. same file twice
#: src/window.py
msgid "Open again"
msgstr "Abrir novamente"

#: src/window.py
msgid "Switch to this image"
msgstr "Mudar para esta imagem"

#: src/window.py
msgid "Modifications will take effect in the next new window."
msgstr "As modificações terão efeito na próxima nova janela."

#: src/window.py
msgid "Middle-click or press F8 to show/hide controls."
msgstr ""
"Clique com o botão do meio ou pressione F8 para mostrar/ocultar os controles."

#: src/window.py
msgid "Press F11 to exit fullscreen."
msgstr "Pressione F11 para sair da tela inteira."

#: src/window.py
#, python-format
msgid ""
"Error loading the bottom pane for the tool '%s', please report this bug."
msgstr ""
"Erro ao carregar o painel inferior para a ferramenta '%s'; por favor reporte "
"este bug."

#: src/window.py
#, python-format
msgid "Loading %s"
msgstr "Carregando %s"

#: src/window.py
msgid "New Tab"
msgstr "Nova aba"

#: src/window.py
msgid "Discard changes"
msgstr "Descartar alterações"

#. Context: %s will be replaced by the name of a file.
#: src/window.py
#, python-format
msgid "Where do you want to open %s?"
msgstr "Onde você quer abrir %s?"

#. Context for translation:
#. "What do you want to do with *these files*?"
#: src/window.py
msgid "these files"
msgstr "estes arquivos"

#. Context: %s will be replaced by the name of a file. The possible
#. answers are "cancel", "open", and "import"
#: src/window.py
#, python-format
msgid "What do you want to do with %s?"
msgstr "O quê você quer fazer com %s?"

#: src/window.py
msgid "Image copied to clipboard"
msgstr "Imagem copiada para a área de transferência"

#: src/window.py
msgid "Import a picture"
msgstr "Importar uma imagem"

#: src/window.py
msgid "Required tool is not available"
msgstr "A ferramenta requerida não está disponível"

#: src/utilities/utilities_colors.py
msgid "Transparent"
msgstr "Transparência"

#: src/utilities/utilities_colors.py
#, python-format
msgid "%s%% transparent"
msgstr "%s%% de transparência"

#: src/utilities/utilities_colors.py
msgid "Grey"
msgstr "Cinza"

#: src/utilities/utilities_colors.py
msgid "Orange"
msgstr "Laraja"

#: src/utilities/utilities_colors.py
msgid "Brown"
msgstr "Marrom"

#. Context: the name of the current color is provided as a tooltip to
#. help users with color blindness, but some color names don't have a
#. clear definition. Here, the app thinks it's probably brown.
#: src/utilities/utilities_colors.py
msgid "Probably brown"
msgstr "Provavelmente marrom"

#: src/utilities/utilities_colors.py
msgid "Red"
msgstr "Vermelho"

#: src/utilities/utilities_colors.py
msgid "Green"
msgstr "Verde"

#: src/utilities/utilities_colors.py
msgid "Blue"
msgstr "Azul"

#: src/utilities/utilities_colors.py
msgid "Yellow"
msgstr "Amarelo"

#: src/utilities/utilities_colors.py
msgid "Magenta"
msgstr "Magenta"

#: src/utilities/utilities_colors.py
msgid "Purple"
msgstr "Roxo"

#: src/utilities/utilities_colors.py
msgid "Cyan"
msgstr "Ciano"

#. Context: the name of the current color is provided as a tooltip to
#. help users with color blindness, but some color names don't have a
#. clear definition. Here, the app thinks it's probably teal.
#. You can translate "teal" with the name of approaching color, like
#. turquoise or green-blue.
#: src/utilities/utilities_colors.py
msgid "Probably teal"
msgstr "Provavelmente turquesa"

#. Context: the name of the current color is provided as a tooltip to
#. help users with color blindness, but some color names don't have a
#. clear definition. Here, the app can't find a corresponding color name.
#: src/utilities/utilities_colors.py
msgid "Unknown color name"
msgstr "Cor sem nome"

#: src/utilities/utilities_files.py
msgid "All pictures"
msgstr "Todas as imagens"

#: src/utilities/utilities_files.py
msgid "PNG images"
msgstr "Imagens PNG"

#: src/utilities/utilities_files.py
msgid "JPEG images"
msgstr "Imagens JPEG"

#: src/utilities/utilities_files.py
msgid "BMP images"
msgstr "Imagens BMP"

#: src/utilities/utilities_files.py
#, python-format
msgid "%s isn't an image."
msgstr "%s não é uma imagem."

#: src/utilities/utilities_files.py
msgid "Sorry, WEBP images can't be loaded by this app."
msgstr ""
"Lamentamos, mas as imagens WEBP não podem ser carregadas por esta aplicação."

#. Context: an error message, %s is a file path
#: src/utilities/utilities_files.py
#, python-format
msgid "Despite its name, %s is a WEBP file."
msgstr "Apesar do nome, %s é um arquivo WEBP."

#: src/utilities/utilities_paths.py
msgid "Continue"
msgstr "Continuar"

#: src/utilities/utilities_paths.py
msgid "The area seems poorly delimited, or is very complex."
msgstr "Essa area parece mal delimitada, ou e muito complexa."

#: src/utilities/utilities_paths.py
msgid "This algorithm may not be able to manage the wanted area."
msgstr "Esse algoritmo pode não ser capaz de gerir a area desejada."

#: src/utilities/utilities_paths.py
msgid "Do you want to abort the operation, or to let the tool struggle ?"
msgstr "Você deseja cancelar essa operacao, ou deixar a ferramenta tentar ?"

#. To translators: it appears in tooltips over numerical inputs
#: src/utilities/utilities_units.py
msgid "percents"
msgstr "porcentagens"

#. To translators: it's the angle measure unit, it appears in a tooltip
#. over a numerical input
#: src/utilities/utilities_units.py
msgid "degrees"
msgstr "graus"

#. Context: this is equivalent to "Highlight: Light text on dark background"
#. but it has to be FAR SHORTER so it fits in the color chooser
#: src/optionsbars/classic/optionsbar_color_popover.py
msgid "Highlight (dark)"
msgstr "Destacar (escuro)"

#: src/optionsbars/classic/optionsbar_color_popover.py
#: src/tools/ui/tool-shape.ui
msgid "Main color"
msgstr "Cor primária"

#: src/optionsbars/classic/optionsbar_color_popover.py
#: src/optionsbars/selection/optionsbar-selection.ui
#: src/optionsbars/transform/optionsbar-crop.ui
#: src/optionsbars/transform/optionsbar-skew.ui src/tools/ui/selection.ui
#: src/tools/ui/tool-crop.ui src/tools/ui/tool-eraser.ui
#: src/tools/ui/tool-shape.ui src/tools/classic_tools/erasers/eraser_area.py
#: src/tools/classic_tools/erasers/eraser_rubber.py
msgid "Secondary color"
msgstr "Cor secundária"

#: src/optionsbars/classic/optionsbar-classic.ui
msgid "Tool size"
msgstr "Ferramenta de tamanho"

#: src/optionsbars/classic/optionsbar-classic.ui src/tools/abstract_tool.py
msgid "No options"
msgstr "Sem opções"

#: src/optionsbars/classic/optionsbar-color-popover.ui
msgid "How the color will be applied to the existing pixels"
msgstr "Como a cor vai ser aplicada para os pixeis existentes"

#: src/optionsbars/classic/optionsbar-color-popover.ui
msgid "Back to the palette"
msgstr "Voltar para a paleta"

#: src/optionsbars/classic/optionsbar-color-popover.ui
msgid "Palette"
msgstr "Paleta"

#: src/optionsbars/selection/optionsbar-selection.ui
msgid "Selection options"
msgstr "Opções da seleção"

#: src/optionsbars/selection/optionsbar-selection.ui src/tools/ui/selection.ui
#: src/tools/ui/tool-eraser.ui
msgid "Replace with…"
msgstr "Substituir com…"

#: src/optionsbars/selection/optionsbar-selection.ui
#: src/optionsbars/transform/optionsbar-crop.ui
#: src/optionsbars/transform/optionsbar-skew.ui src/tools/ui/selection.ui
#: src/tools/ui/tool-crop.ui src/tools/ui/tool-eraser.ui
#: src/tools/classic_tools/erasers/eraser_area.py
#: src/tools/classic_tools/erasers/eraser_rubber.py
#: src/tools/transform_tools/filters/filter_transparency.py
msgid "Transparency"
msgstr "Transparência"

#: src/optionsbars/selection/optionsbar-selection.ui src/tools/ui/selection.ui
msgid "Extract from this color"
msgstr "Extrair desta cor"

#: src/optionsbars/transform/abstract-optionsbar-transform.ui
msgid "More options"
msgstr "Mais opções"

#: src/optionsbars/transform/optionsbar-crop.ui
#: src/optionsbars/transform/optionsbar-skew.ui src/tools/ui/tool-crop.ui
msgid "Expand with…"
msgstr "Expandir com…"

#: src/optionsbars/transform/optionsbar-filters.ui
#: src/tools/transform_tools/tool_filters.py
msgid "Select a filter…"
msgstr "Selecione um filtro…"

#: src/optionsbars/transform/optionsbar-rotate.ui
msgid "Angle (degrees)"
msgstr "Ângulo (graus)"

#: src/optionsbars/transform/optionsbar-rotate.ui
msgid "Angle"
msgstr "Ângulo"

#: src/optionsbars/transform/optionsbar-rotate.ui src/tools/ui/tool-rotate.ui
msgid "Rotate left"
msgstr "Girar para esquerda"

#: src/optionsbars/transform/optionsbar-rotate.ui src/tools/ui/tool-rotate.ui
msgid "Rotate right"
msgstr "Girar para direita"

#: src/optionsbars/transform/optionsbar-rotate.ui src/tools/ui/tool-rotate.ui
msgid "Flip horizontally"
msgstr "Inverter horizontalmente"

#: src/optionsbars/transform/optionsbar-rotate.ui src/tools/ui/tool-rotate.ui
msgid "Flip vertically"
msgstr "Inverter verticalmente"

#. Context: the title of a menu to chose how the image will be scaled
#: src/optionsbars/transform/optionsbar-scale.ui src/tools/ui/tool-scale.ui
msgid "Keep proportions"
msgstr "Manter proporções"

#. Context: an item in a menu whose title is "Keep proportions"
#. Context for translations: "Always [keep proportions]"
#: src/optionsbars/transform/optionsbar-scale.ui src/tools/ui/tool-scale.ui
msgid "Always"
msgstr "Sempre"

#. Context: an item in a menu whose title is "Keep proportions"
#. Context for translations: "[Keep proportions only] when scaling from corners"
#: src/optionsbars/transform/optionsbar-scale.ui src/tools/ui/tool-scale.ui
msgid "When scaling from corners"
msgstr "Quando aumentando de pontos"

#. Context for translations: "[Keep proportions only] when setting values manually"
#: src/optionsbars/transform/optionsbar-scale.ui src/tools/ui/tool-scale.ui
msgid "When setting values manually"
msgstr "Ao definir valores manualmente"

#. Context: an item in a menu whose title is "Keep proportions"
#. Context for translations: "Never [keep proportions]"
#: src/optionsbars/transform/optionsbar-scale.ui src/tools/ui/tool-scale.ui
msgid "Never"
msgstr "Nunca"

#: src/optionsbars/transform/optionsbar-scale.ui src/tools/ui/tool-scale.ui
msgid "Pixels"
msgstr "Pixels"

#: src/optionsbars/transform/optionsbar-scale.ui src/tools/ui/tool-scale.ui
msgid "Percentage"
msgstr "Porcentagem"

#: src/optionsbars/transform/optionsbar-skew.ui
msgid "Horizontal deformation"
msgstr "Deformação horizontal"

#: src/optionsbars/transform/optionsbar-skew.ui
msgid "Vertical deformation"
msgstr "Deformação vertical"

#. Context: an error message
#: src/tools/abstract_tool.py
#, python-brace-format
msgid "Can't start operation: wrong tool id (expected {0}, got {1})"
msgstr ""
"Não é possível iniciar a operação: ID da ferramenta incorreto (esperado {0}, "
"obtido {1})"

#: src/tools/ui/tool-arc.ui src/tools/ui/tool-line.ui
#: src/tools/ui/tool-pencil.ui
msgid "Line shape"
msgstr "Forma de linha"

#. Context: this is the name of a line shape
#: src/tools/ui/tool-arc.ui src/tools/ui/tool-line.ui
#: src/tools/ui/tool-pencil.ui src/tools/classic_tools/tool_pencil.py
msgid "Round"
msgstr "Arredondada"

#. Context: this is the name of a line shape
#: src/tools/ui/tool-arc.ui src/tools/ui/tool-line.ui
#: src/tools/ui/tool-pencil.ui src/tools/ui/tool-points.ui
#: src/tools/classic_tools/tool_pencil.py
#: src/tools/classic_tools/tool_points.py
msgid "Square"
msgstr "Quadrada"

#: src/tools/ui/tool-arc.ui src/tools/ui/tool-line.ui
#: src/tools/ui/tool-pencil.ui
msgid "Outline"
msgstr "Borda"

#: src/tools/ui/tool-arc.ui src/tools/ui/tool-line.ui
#: src/tools/ui/tool-pencil.ui
msgid "No dashes"
msgstr "Sem traços"

#: src/tools/ui/tool-arc.ui src/tools/ui/tool-line.ui
#: src/tools/ui/tool-pencil.ui
msgid "Simple dashes"
msgstr "Traços simples"

#: src/tools/ui/tool-arc.ui src/tools/ui/tool-line.ui
#: src/tools/ui/tool-pencil.ui
msgid "Long dashes"
msgstr "Traços longos"

#: src/tools/ui/tool-arc.ui src/tools/ui/tool-line.ui
#: src/tools/ui/tool-pencil.ui
msgid "Short dashes"
msgstr "Traços curtos"

#: src/tools/ui/tool-arc.ui src/tools/ui/tool-line.ui
#: src/tools/ui/tool-pencil.ui
msgid "Alternated dashes"
msgstr "Traços alternados"

#: src/tools/ui/tool-arc.ui src/tools/ui/tool-line.ui
msgid "No arrow"
msgstr "Sem flecha"

#: src/tools/ui/tool-arc.ui src/tools/ui/tool-line.ui
msgid "Simple arrow"
msgstr "Flecha simples"

#: src/tools/ui/tool-arc.ui src/tools/ui/tool-line.ui
msgid "Double arrow"
msgstr "Flecha dupla"

#: src/tools/ui/tool-arc.ui src/tools/ui/tool-brush.ui
#: src/tools/ui/tool-highlight.ui src/tools/ui/tool-line.ui
#: src/tools/ui/tool-pencil.ui src/tools/ui/tool-points.ui
#: src/tools/ui/tool-shape.ui src/tools/ui/tool-text.ui
msgid "Antialiasing"
msgstr "Antiserrilhado"

#: src/tools/ui/tool-brush.ui src/tools/classic_tools/brushes/brush_simple.py
msgid "Simple brush"
msgstr "Pincel simples"

#: src/tools/ui/tool-brush.ui src/tools/classic_tools/brushes/brush_airbrush.py
msgid "Airbrush"
msgstr "Aerógrafo"

#: src/tools/ui/tool-brush.ui src/tools/classic_tools/brushes/brush_hairy.py
msgid "Hairy brush"
msgstr "Pincel peludo"

#: src/tools/ui/tool-brush.ui src/tools/classic_tools/brushes/brush_nib.py
msgid "Calligraphic nib"
msgstr "Bico caligráfico"

#: src/tools/ui/tool-brush.ui src/tools/classic_tools/brushes/brush_nib.py
msgid "Right-handed nib"
msgstr "Bico destro"

#: src/tools/ui/tool-brush.ui src/tools/classic_tools/brushes/brush_nib.py
msgid "Vertical nib"
msgstr "Bico vertical"

#: src/tools/ui/tool-brush.ui src/tools/classic_tools/brushes/brush_nib.py
msgid "Left-handed nib"
msgstr "Bico canhoto"

#. brush_direction == 'horizontal':
#: src/tools/ui/tool-brush.ui src/tools/classic_tools/brushes/brush_nib.py
msgid "Horizontal nib"
msgstr "Bico horizontal"

#: src/tools/ui/tool-eraser.ui src/tools/classic_tools/erasers/eraser_rubber.py
msgid "Rubber eraser"
msgstr "Apagador de borracha"

#: src/tools/ui/tool-eraser.ui src/tools/classic_tools/erasers/eraser_area.py
msgid "Rectangle area"
msgstr "Área retangular"

#. Context: this feature erases the color where the user clicked.
#. For example to cut out an object from its solid background.
#: src/tools/ui/tool-eraser.ui src/tools/classic_tools/erasers/eraser_color.py
msgid "Remove color"
msgstr "Remover cor"

#: src/tools/ui/tool-eraser.ui src/tools/classic_tools/erasers/eraser_area.py
msgid "Blur"
msgstr "Borrar"

#: src/tools/ui/tool-eraser.ui src/tools/classic_tools/erasers/eraser_area.py
msgid "Shuffle pixels"
msgstr "Pixels de ordem aleatória"

#: src/tools/ui/tool-eraser.ui src/tools/classic_tools/erasers/eraser_area.py
msgid "Shuffle and blur"
msgstr "Misturar e desfocar"

#. Context: a filter to censor the image with some little tiles
#: src/tools/ui/tool-eraser.ui src/tools/ui/tool-filters.ui
#: src/tools/classic_tools/erasers/eraser_area.py
#: src/tools/transform_tools/tool_filters.py
msgid "Mosaic"
msgstr "Mosaico"

#: src/tools/ui/tool-eraser.ui
msgid "Solid color"
msgstr "Cor sólida"

#: src/tools/ui/tool-filters.ui src/tools/transform_tools/tool_filters.py
msgid "Change saturation"
msgstr "Alterar saturação"

#. Context: a filter adding like a light veil on the image
#: src/tools/ui/tool-filters.ui src/tools/transform_tools/tool_filters.py
msgid "Veil"
msgstr "Véu"

#: src/tools/ui/tool-filters.ui src/tools/ui/tool-highlight.ui
#: src/tools/transform_tools/tool_filters.py
msgid "Add transparency"
msgstr "Adicionar transparência"

#: src/tools/ui/tool-filters.ui src/tools/transform_tools/tool_filters.py
#: src/tools/transform_tools/filters/filter_contrast.py
msgid "Increase contrast"
msgstr "Aumentar contraste"

#. Context: the title of the menu with various types of blurring
#. filters and their options.
#: src/tools/ui/tool-filters.ui
msgid "Blurring"
msgstr "Borrando"

#: src/tools/ui/tool-filters.ui src/tools/transform_tools/tool_filters.py
msgid "Fast blur"
msgstr "Borrado rápido"

#: src/tools/ui/tool-filters.ui src/tools/transform_tools/tool_filters.py
msgid "Slow blur"
msgstr "Mostrar borrado"

#: src/tools/ui/tool-filters.ui
msgid "Blur direction"
msgstr "Direção do borrado"

#. Context: about the blur direction
#: src/tools/ui/tool-filters.ui
msgid "No direction"
msgstr "Sem direão"

#: src/tools/ui/tool-filters.ui
msgid "Blur horizontally"
msgstr "Desfocar horizontalmente"

#: src/tools/ui/tool-filters.ui
msgid "Blur vertically"
msgstr "Desfocar verticalmente"

#: src/tools/ui/tool-filters.ui src/tools/transform_tools/tool_filters.py
msgid "Invert colors"
msgstr "Inverter cores"

#: src/tools/ui/tool-highlight.ui
msgid "Straighten the line"
msgstr "Endireitar a linha"

#: src/tools/ui/tool-line.ui
msgid "Color gradient"
msgstr "Gradiente de cor"

#: src/tools/ui/tool-line.ui
msgid "Locked direction"
msgstr "Direção bloqueada"

#. Context: title for the list of the possible painting algorithms.
#: src/tools/ui/tool-paint.ui
msgid "Behavior"
msgstr "Comportamento"

#. Context: this is one of the possible painting algorithms. It
#. tries to draw a shape around the area to paint, and fill it
#. with the new color. The shape is approximative so it's not the
#. default behavior of the tool.
#: src/tools/ui/tool-paint.ui
msgid "Encircle and fill"
msgstr "Cercar e preencher"

#. Context: this is one of the possible painting algorithms. It
#. erases the color the user clicked, and then replace transparent
#. pixels with the new color.
#: src/tools/ui/tool-paint.ui
msgid "Erase and replace"
msgstr "Apagar e substituir"

#. Context: this is one of the possible painting algorithms. It
#. paints over the entire image, instead of following the shapes
#. already drawn.
#: src/tools/ui/tool-paint.ui
msgid "Entire image"
msgstr "Imagem inteira"

#: src/tools/ui/tool-points.ui
msgid "Dots type"
msgstr "Tipos de pontos"

#: src/tools/ui/tool-points.ui src/tools/ui/tool-shape.ui
#: src/tools/classic_tools/tool_points.py src/tools/classic_tools/tool_shape.py
msgid "Circle"
msgstr "Circulo"

#: src/tools/ui/tool-points.ui src/tools/classic_tools/tool_points.py
msgid "Cross"
msgstr "Cruz"

#: src/tools/ui/tool-points.ui src/tools/classic_tools/tool_points.py
msgid "X-shaped cross"
msgstr "Cruz em forma de X"

#: src/tools/ui/tool-points.ui
msgid "Include a number"
msgstr "Inclui um número"

#: src/tools/ui/tool-points.ui
msgid "Next number"
msgstr "Próximo número"

#: src/tools/ui/tool-points.ui
msgid "Reset number"
msgstr "Redefinir número"

#: src/tools/ui/tool-points.ui
msgid "Decrement number"
msgstr "Diminuir número"

#: src/tools/ui/tool-points.ui
msgid "Increment number"
msgstr "Aumentar número"

#: src/tools/ui/tool-shape.ui src/tools/classic_tools/tool_shape.py
msgid "Solid outline"
msgstr "Borda sólida"

#: src/tools/ui/tool-shape.ui src/tools/classic_tools/tool_shape.py
msgid "Dashed outline"
msgstr "Borda traçada"

#: src/tools/ui/tool-shape.ui src/tools/classic_tools/tool_shape.py
msgid "No outline"
msgstr "Sem borda"

#: src/tools/ui/tool-shape.ui
msgid "Filling"
msgstr "Preenchimento"

#: src/tools/ui/tool-shape.ui src/tools/classic_tools/tool_shape.py
msgid "Empty shape"
msgstr "Forma vazia"

#: src/tools/ui/tool-shape.ui src/tools/classic_tools/tool_shape.py
msgid "Horizontal gradient"
msgstr "Gradiente horizontal"

#: src/tools/ui/tool-shape.ui src/tools/classic_tools/tool_shape.py
msgid "Vertical gradient"
msgstr "Gradiente vertical"

#: src/tools/ui/tool-shape.ui src/tools/classic_tools/tool_shape.py
msgid "Radial gradient"
msgstr "Gradiente radial"

#: src/tools/ui/tool-shape.ui src/tools/classic_tools/tool_shape.py
msgid "Rectangle"
msgstr "Retângulo"

#: src/tools/ui/tool-shape.ui src/tools/classic_tools/tool_shape.py
msgid "Rounded rectangle"
msgstr "Retângulo arrendondado"

#: src/tools/ui/tool-shape.ui src/tools/classic_tools/tool_shape.py
msgid "Oval"
msgstr "Oval"

#: src/tools/ui/tool-shape.ui src/tools/classic_tools/tool_shape.py
msgid "Polygon"
msgstr "Polígono"

#: src/tools/ui/tool-shape.ui src/tools/classic_tools/tool_shape.py
msgid "Free shape"
msgstr "Forma livre"

#: src/tools/ui/tool-shape.ui
msgid "Close shape"
msgstr "Descartar forma"

#: src/tools/ui/tool-text.ui
msgid "Insert here"
msgstr "Inserir aqui"

#: src/tools/ui/tool-text.ui
msgid "Font"
msgstr "Fonte"

#: src/tools/ui/tool-text.ui
msgid "Select a font…"
msgstr "Selecionar uma fonte…"

#: src/tools/ui/tool-text.ui
msgid "Italic"
msgstr "Itálico"

#: src/tools/ui/tool-text.ui
msgid "Bold"
msgstr "Negrito"

#. Context: the types of background behind the inserted text
#: src/tools/ui/tool-text.ui
msgid "Background"
msgstr "Fundo"

#. Context: a type of background behind the inserted text
#: src/tools/ui/tool-text.ui src/tools/classic_tools/tool_text.py
msgid "No background"
msgstr "Sem fundo"

#. Context: a type of background behind the inserted text
#: src/tools/ui/tool-text.ui src/tools/classic_tools/tool_text.py
msgid "Shadow"
msgstr "Sombra"

#. Context: a type of background behind the inserted text
#: src/tools/ui/tool-text.ui src/tools/classic_tools/tool_text.py
msgid "Thin outline"
msgstr "Contorno fino"

#. Context: a type of background behind the inserted text
#: src/tools/ui/tool-text.ui src/tools/classic_tools/tool_text.py
msgid "Thick outline"
msgstr "Contorno espesso"

#. Context: a type of background behind the inserted text
#: src/tools/ui/tool-text.ui src/tools/classic_tools/tool_text.py
msgid "Rectangle background"
msgstr "Fundo retangular"

#: src/tools/classic_tools/tool_arc.py
msgid "Curve"
msgstr "Curva"

#: src/tools/classic_tools/tool_arc.py
msgid "Curve options"
msgstr "Opções de curva"

#: src/tools/classic_tools/tool_arc.py
msgid "Draw a second segment to complete the curve"
msgstr "Desenhe um segundo segmento para completar a curva"

#: src/tools/classic_tools/tool_arc.py src/tools/classic_tools/tool_line.py
msgid "Dashed arrow"
msgstr "Seta traçada"

#: src/tools/classic_tools/tool_arc.py src/tools/classic_tools/tool_line.py
msgid "Arrow"
msgstr "Flecha"

#: src/tools/classic_tools/tool_arc.py src/tools/classic_tools/tool_line.py
#: src/tools/classic_tools/tool_pencil.py
msgid "Dashed"
msgstr "Traçado"

#: src/tools/classic_tools/tool_arc.py src/tools/classic_tools/tool_line.py
#: src/tools/classic_tools/tool_pencil.py
msgid "Press <Alt> to toggle the 'outline' option"
msgstr "Pressione <Alt> para alternar para a opção 'Borda'"

#: src/tools/classic_tools/tool_brush.py
msgid "Brush options"
msgstr "Opções do pincel"

#: src/tools/classic_tools/tool_eraser.py
msgid "Press <Shift> to erase a path instead"
msgstr "Pressione <Shift> para apagar um caminho"

#: src/tools/classic_tools/tool_eraser.py
msgid "Press <Shift> to erase a rectangle area instead"
msgstr "Pressione <Shift> para apagar uma área de retângulo"

#: src/tools/classic_tools/tool_eraser.py
msgid "Eraser options"
msgstr "Opções da borracha"

#: src/tools/classic_tools/tool_highlight.py
msgid "Press <Shift> to temporarily highlight on dark background instead"
msgstr "Pressione <Shift> para destacar temporariamente no fundo escuro"

#: src/tools/classic_tools/tool_highlight.py
msgid "Press <Shift> to temporarily highlight on light background instead"
msgstr "Pressione <Shift> para destacar temporariamente no fundo claro"

#: src/tools/classic_tools/tool_highlight.py
msgid "Highlighter options"
msgstr "Opções de realce"

#: src/tools/classic_tools/tool_line.py
msgid "Line"
msgstr "Linha"

#: src/tools/classic_tools/tool_line.py src/tools/classic_tools/tool_shape.py
#: src/tools/selection_tools/select_rect.py
#, python-format
msgid "Width: %spx"
msgstr "Largura: %spx"

#: src/tools/classic_tools/tool_line.py src/tools/classic_tools/tool_shape.py
#: src/tools/selection_tools/select_rect.py
#, python-format
msgid "Height: %spx"
msgstr "Altura: %spx"

#: src/tools/classic_tools/tool_line.py
#, python-format
msgid "Length: %spx"
msgstr "Comprimento: %spx"

#: src/tools/classic_tools/tool_line.py
msgid "Line options"
msgstr "Opções da linha"

#: src/tools/classic_tools/tool_line.py
msgid "Press <Shift> to unlock the line direction"
msgstr "Pressione <Shift> para desbloquear a direção da linha"

#: src/tools/classic_tools/tool_line.py
msgid "Press <Shift> to lock the line direction"
msgstr "Pressione <Shift> para bloquear a direção da linha"

#: src/tools/classic_tools/tool_paint.py
msgid "Painting options"
msgstr "Opções da pintura"

#: src/tools/classic_tools/tool_paint.py
msgid "Click on an area to replace its color by transparency"
msgstr "Clique em uma área para substituir a cor por transparência"

#: src/tools/classic_tools/tool_paint.py
msgid "Click on the canvas to entirely paint it"
msgstr "Clique na tela para pintá-la inteiramente"

#: src/tools/classic_tools/tool_paint.py
#: src/tools/selection_tools/select_color.py
msgid "May not work for complex shapes"
msgstr "Pode não funcionar para formas complexas"

#: src/tools/classic_tools/tool_paint.py
#: src/tools/selection_tools/select_color.py
msgid "It will not work well if the area's edges are blurry"
msgstr "Não funcionará bem se as bordas da área estiverem borradas"

#: src/tools/classic_tools/tool_pencil.py
msgid "Pencil"
msgstr "Lápis"

#: src/tools/classic_tools/tool_pencil.py
msgid "Pencil options"
msgstr "Opções do lápis"

#: src/tools/classic_tools/tool_points.py
msgid "Points options"
msgstr "Opções de pontos"

#: src/tools/classic_tools/tool_points.py
#, python-format
msgid "Next number: %s"
msgstr "Próximo número: %s"

#. Context: fill a shape with the color of the left click
#: src/tools/classic_tools/tool_shape.py
msgid "Filled with main color"
msgstr "Preenchido com a cor principal"

#. Context: fill a shape with the color of the right click
#: src/tools/classic_tools/tool_shape.py
msgid "Filled with secondary color"
msgstr "Preenchido com a cor secundária"

#: src/tools/classic_tools/tool_shape.py
msgid "Shape"
msgstr "Forma"

#: src/tools/classic_tools/tool_shape.py
#, python-format
msgid "Radius: %spx"
msgstr "Raio: %spx"

#: src/tools/classic_tools/tool_shape.py
msgid "Shape options"
msgstr "Opções da forma"

#: src/tools/classic_tools/tool_shape.py
#: src/tools/selection_tools/select_free.py
msgid "Click on the shape's first point to close it."
msgstr "Clique no primeiro ponto da forma para fechá-la."

#: src/tools/classic_tools/tool_shape.py
msgid "Press <Alt>, <Shift>, or both, to quickly change the 'filling' option"
msgstr ""
"Pressione <Alt>, <Shift> ou ambos para alterar rapidamente a opção de "
"'Preenchimento'"

#: src/tools/classic_tools/tool_text.py
msgid "Text"
msgstr "Texto"

#: src/tools/classic_tools/tool_text.py
msgid "Text options"
msgstr "Opções de fonte"

#: src/tools/classic_tools/tool_text.py
msgid "Grab the rectangle to adjust the text position"
msgstr "Pegue o retângulo para ajustar a posição do texto"

#: src/tools/classic_tools/tool_text.py
msgid "Click outside the rectangle to apply"
msgstr "Clique fora do retângulo para aplicar"

#: src/tools/classic_tools/brushes/brush_airbrush.py
msgid "Density depends on the stylus pressure"
msgstr "A densidade depende da pressão da caneta"

#: src/tools/classic_tools/brushes/brush_airbrush.py
msgid "Density depends on the mouse speed"
msgstr "A densidade depende da velocidade do mouse"

#: src/tools/classic_tools/brushes/brush_hairy.py
#: src/tools/classic_tools/brushes/brush_nib.py
#: src/tools/classic_tools/brushes/brush_simple.py
msgid "Width depends on the stylus pressure"
msgstr "A largura depende da pressão da caneta"

#: src/tools/classic_tools/brushes/brush_nib.py
msgid "Width depends on the line orientation"
msgstr "A largura depende da orientação da linha"

#: src/tools/classic_tools/brushes/brush_simple.py
msgid "Width depends on the mouse speed"
msgstr "A largura depende da velocidade do mouse"

#: src/tools/selection_tools/abstract_select.py
msgid "Drag the selection or right-click on the canvas"
msgstr "Arraste a seleção ou o botão direito na tela"

#: src/tools/selection_tools/abstract_select.py
msgid "Select an area or right-click on the canvas"
msgstr "Selecione uma área ou botão direito na tela"

#: src/tools/selection_tools/select_rect.py
msgid "Rectangle selection"
msgstr "Seleção em retângulo"

#: src/tools/transform_tools/abstract_transform_tool.py
msgid "Error: invalid values"
msgstr "Erro: valores inválidos"

#. The options of the "crop" tool are all about how to expand the canvas,
#. hence this label.
#: src/tools/transform_tools/tool_crop.py
msgid "Expanding options"
msgstr "Opções de expansão"

#: src/tools/transform_tools/tool_crop.py
msgid "The sides you'll crop are hinted by the mouse pointer"
msgstr "Os lados que você corta são indicados pelo ponteiro do mouse"

#: src/tools/transform_tools/tool_crop.py
msgid "Cropping the selection"
msgstr "Recortar a seleção"

#: src/tools/transform_tools/tool_crop.py
msgid "Cropping or expanding the canvas"
msgstr "Cortar ou expandir a tela"

#: src/tools/transform_tools/tool_crop.py
#: src/tools/transform_tools/tool_rotate.py
#: src/tools/transform_tools/tool_scale.py
#: src/tools/transform_tools/tool_skew.py
msgid "Don't forget to confirm the operation!"
msgstr "Não se esqueça de confirmar a operação!"

#: src/tools/transform_tools/tool_crop.py
#: src/tools/transform_tools/tool_skew.py
msgid ""
"Press <Alt>, <Shift>, or both, to quickly change the 'expand with' option"
msgstr ""
"Pressione <Alt>, <Shift> ou ambos para alterar rapidamente a opção 'Expandir "
"com'"

#: src/tools/transform_tools/tool_filters.py
msgid "Active filter"
msgstr "Filtro ativo"

#: src/tools/transform_tools/tool_filters.py
msgid "Click on the image to preview the selected filter"
msgstr "Clique na imagem para pré-visualizar o filtro selecionado"

#. Context: a filter. See "image embossing" on wikipedia
#: src/tools/transform_tools/tool_filters.py
msgid "Emboss"
msgstr "Esculpir"

#: src/tools/transform_tools/tool_rotate.py
msgid "Rotating options"
msgstr "Opções de rotação"

#: src/tools/transform_tools/tool_rotate.py
msgid "Rotating the selection"
msgstr "Girar a seleção"

#: src/tools/transform_tools/tool_rotate.py
msgid "Rotating the canvas"
msgstr "Girando a tela"

#: src/tools/transform_tools/tool_scale.py
msgid "Scaling options"
msgstr "Opções de escala"

#: src/tools/transform_tools/tool_scale.py
msgid "Scaling the selection"
msgstr "Redimensionar a seleção"

#: src/tools/transform_tools/tool_scale.py
msgid "Scaling the canvas"
msgstr "Redimensionar a tela"

#: src/tools/transform_tools/tool_scale.py
msgid "Press <Shift> to quickly toggle the 'lock proportions' option"
msgstr ""
"Pressione <Shift> para alternar rapidamente a opção de 'Proporções de "
"bloqueio'"

#: src/tools/transform_tools/tool_skew.py
msgid "Skewing options"
msgstr "Opções de inclinação"

#: src/tools/transform_tools/tool_skew.py
msgid "The directions of the deformation are hinted by the mouse pointer"
msgstr "As direções da deformação são indicadas pelo ponteiro do mouse"

#: src/tools/transform_tools/tool_skew.py
msgid "Skewing the selection"
msgstr "Inclinando a seleção"

#: src/tools/transform_tools/tool_skew.py
msgid "Skewing the canvas"
msgstr "Inclinando a tela"

#: src/tools/transform_tools/filters/filter_blur.py
msgid "Blur radius"
msgstr "Raio do borrado"

#: src/tools/transform_tools/filters/filter_saturation.py
msgid "Saturation"
msgstr "Saturação"

#~ msgid "Horizontal"
#~ msgstr "horizontal"

#~ msgid "Vertical"
#~ msgstr "Vertical"

#~ msgid "A drawing application for the GNOME desktop"
#~ msgstr "Uma aplicação de desenho para o ambiente GNOME"

#~ msgid "Quit"
#~ msgstr "Sair"

#~ msgid "Close"
#~ msgstr "Fechar"<|MERGE_RESOLUTION|>--- conflicted
+++ resolved
@@ -9,13 +9,8 @@
 msgstr ""
 "Project-Id-Version: drawing\n"
 "Report-Msgid-Bugs-To: github.com/maoschanz/drawing/issues/new/choose\n"
-<<<<<<< HEAD
-"POT-Creation-Date: 2023-02-21 23:31+0100\n"
+"POT-Creation-Date: 2023-02-23 23:35+0100\n"
 "PO-Revision-Date: 2023-02-21 19:53-0300\n"
-=======
-"POT-Creation-Date: 2023-02-23 21:07+0100\n"
-"PO-Revision-Date: 2022-01-08 21:16-0300\n"
->>>>>>> d8edb273
 "Last-Translator: Fúlvio Alves <fga.fulvio@gmail.com>\n"
 "Language-Team: Brazilian Portuguese <arthurbacci64@gmail.com>\n"
 "Language: pt_BR\n"
@@ -441,11 +436,7 @@
 msgstr "Vista"
 
 #: src/ui/app-menus.ui src/optionsbars/classic/optionsbar-classic.ui
-<<<<<<< HEAD
 #: src/optionsbars/selection/optionsbar-selection.ui
-=======
-#: src/optionsbars/selection/optionsbar-selection.ui src/tools/ui/tool-text.ui
->>>>>>> d8edb273
 msgid "Preview"
 msgstr "Previsualizar"
 
@@ -1145,8 +1136,8 @@
 
 #. Context: this is the label that describes the initial color of an
 #. image (as set in the preferences or in the "new image with custom
-#. size" dialog). This is displayed in the context of editing or
-#. saving the image, but not when creating it.
+#. size" dialog). This is displayed in the context of editing or saving
+#. the image, but not when creating it.
 #: src/preferences.py src/saving_manager.py
 #: src/optionsbars/selection/optionsbar-selection.ui
 #: src/optionsbars/transform/optionsbar-crop.ui
@@ -1402,14 +1393,8 @@
 #. an actual error occurred!
 #. Context: an error message
 #: src/saving_manager.py
-<<<<<<< HEAD
 msgid "Failed to replace transparency"
 msgstr "Falha ao substituir a transparência"
-=======
-#, fuzzy
-msgid "Failed to replace transparency"
-msgstr "Substituír transparência com:"
->>>>>>> d8edb273
 
 #. Context: an error message
 #: src/saving_manager.py
@@ -1419,15 +1404,9 @@
 
 #. Context: an error message
 #: src/saving_manager.py
-<<<<<<< HEAD
 #, python-format
 msgid "Failed to reload %s"
 msgstr "Falha ao recarregar %s"
-=======
-#, fuzzy, python-format
-msgid "Failed to reload %s"
-msgstr "Falha ao carregar a ferramenta: %s"
->>>>>>> d8edb273
 
 #. Context: Untitled(.png) is the default name of a newly saved file
 #: src/saving_manager.py
