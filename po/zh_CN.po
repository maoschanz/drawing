--- conflicted
+++ resolved
@@ -7,11 +7,7 @@
 msgstr ""
 "Project-Id-Version: drawing\n"
 "Report-Msgid-Bugs-To: github.com/maoschanz/drawing/issues/new/choose\n"
-<<<<<<< HEAD
-"POT-Creation-Date: 2023-02-21 23:31+0100\n"
-=======
-"POT-Creation-Date: 2023-02-23 21:07+0100\n"
->>>>>>> d8edb273
+"POT-Creation-Date: 2023-02-23 23:35+0100\n"
 "PO-Revision-Date: 2020-07-21 17:29+0800\n"
 "Last-Translator: OverflowCat <overflowcat@gmail.com>\n"
 "Language-Team: none\n"
@@ -388,11 +384,7 @@
 msgstr "视图"
 
 #: src/ui/app-menus.ui src/optionsbars/classic/optionsbar-classic.ui
-<<<<<<< HEAD
 #: src/optionsbars/selection/optionsbar-selection.ui
-=======
-#: src/optionsbars/selection/optionsbar-selection.ui src/tools/ui/tool-text.ui
->>>>>>> d8edb273
 msgid "Preview"
 msgstr "预览"
 
@@ -1112,8 +1104,8 @@
 
 #. Context: this is the label that describes the initial color of an
 #. image (as set in the preferences or in the "new image with custom
-#. size" dialog). This is displayed in the context of editing or
-#. saving the image, but not when creating it.
+#. size" dialog). This is displayed in the context of editing or saving
+#. the image, but not when creating it.
 #: src/preferences.py src/saving_manager.py
 #: src/optionsbars/selection/optionsbar-selection.ui
 #: src/optionsbars/transform/optionsbar-crop.ui
