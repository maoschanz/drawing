--- conflicted
+++ resolved
@@ -663,22 +663,14 @@
 
 	def reset_deltas(self, delta_x, delta_y):
 		if delta_x > 0:
-<<<<<<< HEAD
 			wanted_x = self.get_previewed_width()
-=======
-			wanted_x = self.get_pixbuf_width()
->>>>>>> 9f16a8aa
 		elif delta_x < 0:
 			wanted_x = 0
 		else:
 			wanted_x = self.scroll_x
 
 		if delta_y > 0:
-<<<<<<< HEAD
 			wanted_y = self.get_previewed_height()
-=======
-			wanted_y = self.get_pixbuf_height()
->>>>>>> 9f16a8aa
 		elif delta_y < 0:
 			wanted_y = 0
 		else:
