# preferences.py
#
# Copyright 2018-2020 Romain F. T.
#
# This program is free software: you can redistribute it and/or modify
# it under the terms of the GNU General Public License as published by
# the Free Software Foundation, either version 3 of the License, or
# (at your option) any later version.
#
# This program is distributed in the hope that it will be useful,
# but WITHOUT ANY WARRANTY; without even the implied warranty of
# MERCHANTABILITY or FITNESS FOR A PARTICULAR PURPOSE.  See the
# GNU General Public License for more details.
#
# You should have received a copy of the GNU General Public License
# along with this program.  If not, see <http://www.gnu.org/licenses/>.

from gi.repository import Gtk, Gio, GLib, Gdk
from .utilities import utilities_add_unit_to_spinbtn

@Gtk.Template(resource_path='/com/github/maoschanz/drawing/ui/preferences.ui')
class DrPrefsWindow(Gtk.Window):
	__gtype_name__ = 'DrPrefsWindow'

	content_area = Gtk.Template.Child()
	stack = Gtk.Template.Child()

	page_images = Gtk.Template.Child()
	page_tools = Gtk.Template.Child()
	page_advanced = Gtk.Template.Child()

	adj_width = Gtk.Template.Child()
	adj_height = Gtk.Template.Child()
	adj_preview = Gtk.Template.Child()
	adj_screenshot = Gtk.Template.Child()

	_current_grid = None
	_grid_attach_cpt = 0
	_settings = Gio.Settings.new('com.github.maoschanz.drawing')

	def __init__(self, is_beta, wants_csd, **kwargs):
		super().__init__(**kwargs)
		if wants_csd:
			header_bar = Gtk.HeaderBar(visible=True, title=_("Preferences"), \
			                                             show_close_button=True)
			self.set_titlebar(header_bar)
			stack_switcher = Gtk.StackSwitcher(visible=True, stack=self.stack, \
			                                            halign=Gtk.Align.CENTER)
			header_bar.set_custom_title(stack_switcher)
			self.set_default_size(480, 500)
		else:
			stack_sidebar = Gtk.StackSidebar(visible=True, stack=self.stack)
			stack_sidebar.set_size_request(140, -1)
			self.content_area.pack_start(stack_sidebar, False, False, 0)
			self.set_default_size(600, 400) # Not high enough but the golden
			# ratio is more important than usability

		self.page_builder_images()
		self.page_builder_tools()
		self.page_builder_advanced(is_beta)

	# Each page_* attribute is a GtkGrid. The page_builder_* methods declare
	# their grid to be the currently filled one, and reset the counter.
	# Then, the page_builder_* methods will call the add_* methods, who will
	# build accurate widgets to be packed on the grid by the attach_* methods.

	############################################################################

<<<<<<< HEAD
	def set_current_grid(self, grid):
		self._current_grid = grid
		self._grid_attach_cpt = 0

	def update_grid_cpt(self):
		self._grid_attach_cpt = self._grid_attach_cpt + 1
=======
		w = self.row_from_adj(_("Default width"), 'default-width', \
		                                                   self.adj_width, 'px')
		self.page_images.add(w)

		w = self.row_from_adj(_("Default height"), 'default-height', \
		                                                  self.adj_height, 'px')
		self.page_images.add(w)
>>>>>>> f3b9f495

	############################################################################

	def page_builder_images(self):
		"""Adds the widget to the grid of the 'images' page."""
		self.set_current_grid(self.page_images)

		self.add_section_title(_("New images"))
		self.add_adj(_("Default width"), 'default-width', self.adj_width)
		self.add_adj(_("Default height"), 'default-height', self.adj_height)
		bg_color_btn = Gtk.ColorButton(use_alpha=True)
		background_rgba = self._settings.get_strv('default-rgba')
		r = float(background_rgba[0])
		g = float(background_rgba[1])
		b = float(background_rgba[2])
		a = float(background_rgba[3])
		color = Gdk.RGBA(red=r, green=g, blue=b, alpha=a)
<<<<<<< HEAD
		bg_color_btn.set_rgba(color)
		bg_color_btn.connect('color-set', self.on_background_changed)
		self.add_row(_("Default color"), bg_color_btn)

		self.add_section_separator()
		self.add_section_title(_("Images saving"))
		self.add_help(_("JPEG and BMP images can't handle transparency.") + \
		        " " + _("If you save your images in these formats, what " + \
		                  "do want to use to replace transparent pixels?"))
		alpha_dict = {
			'white': _("White"),
			'black': _("Black"),
			'checkboard': _("Checkboard"),
			'nothing': _("Nothing"),
			'ask': _("Ask before saving")
		}
		self.add_radio_flowbox('replace-alpha', alpha_dict)

		self.add_section_separator()
		self.add_section_title(_("Zoom"))
		zoom_help = _("You can zoom with Ctrl+scrolling, or only scrolling.") + \
		  " " + _("Using keyboard shortcuts or touch gestures is possible too.")
		self.add_help(zoom_help)
		self.add_switch(_("Use 'Ctrl' to zoom"), 'ctrl-zoom')

	def page_builder_tools(self):
		"""Adds the widget to the grid of the 'tools' page."""
		self.set_current_grid(self.page_tools)

		self.add_section_title(_("Appearance"))
		self.add_switch(_("Show tools names"), 'show-labels')
		self.add_switch(_("Use big icons"), 'big-icons')

		self.add_section_separator()
		self.add_section_title(_("Additional tools"))
		self.add_help(_("These tools are not as reliable and useful as " + \
		       "they should be, so they are not all enabled by default."))
		tools_dict = {
			'eraser': _("Eraser"),
			'highlight': _("Highlighter"),
			'free_select': _("Free selection"),
			'color_select': _("Color selection"),
			'picker': _("Color Picker"),
			'paint': _("Paint")
		}
		self.add_check_flowbox('disabled-tools', tools_dict)

	def page_builder_advanced(self, is_beta):
		"""Adds the widget to the grid of the 'advanced' page."""
		self.set_current_grid(self.page_advanced)

		self.add_section_title(_("Advanced options"))

		self.add_adj(_("Preview size"), 'preview-size', self.adj_preview)
		if is_beta:
			self.add_switch(_("Development features"), 'devel-only')
		else:
=======
		background_color_btn.set_rgba(color)
		background_color_btn.connect('color-set', self.on_background_changed)
		w = self.row_from_widget(_("Default background"), background_color_btn)
		self.page_images.add(w)

		w = self.row_from_label(_("Zoom"), True)
		self.page_images.add(w)

		scroll_combobox = Gtk.ComboBoxText()
		scroll_combobox.append('ctrl', _("Ctrl + Scroll"))
		scroll_combobox.append('scroll', _("Scroll"))
		scroll_combobox.set_active_id(self._settings.get_string('zoom-behavior'))
		scroll_combobox.connect('changed', self.on_combo_changed, 'zoom-behavior')
		w = self.row_from_widget(_("Action to zoom"), scroll_combobox)
		self.page_images.add(w)

		w = self.row_from_bool(_("Automatic zoom level"), 'auto-zoom')
		self.page_images.add(w)

		########################################################################
		# Build the "tools" page ###############################################
		pass

		w = self.row_from_label(_("Appearance"), False)
		self.page_tools.add(w)

		w = self.row_from_bool(_("Show tools names"), 'show-labels')
		self.page_tools.add(w)

		w = self.row_from_bool(_("Use big icons"), 'big-icons')
		self.page_tools.add(w)

		w = self.row_from_label(_("Additional tools"), True)
		self.page_tools.add(w)

		flowbox = Gtk.FlowBox(visible=True, selection_mode=Gtk.SelectionMode.NONE)
		self.page_tools.add(flowbox)

		w = self.build_check_btn(_("Free selection"), 'free_select', 'disabled-tools')
		flowbox.add(w)
		w = self.build_check_btn(_("Color selection"), 'color_select', 'disabled-tools')
		flowbox.add(w)
		w = self.build_check_btn(_("Color Picker"), 'picker', 'disabled-tools')
		flowbox.add(w)
		w = self.build_check_btn(_("Paint"), 'paint', 'disabled-tools')
		flowbox.add(w)

		########################################################################
		# Build the "advanced" page ############################################
		pass

		w = self.row_from_label(_("Advanced options"), False)
		self.page_advanced.add(w)

		w = self.row_from_adj(_("Preview size"), 'preview-size', \
		                                                 self.adj_preview, 'px')
		self.page_advanced.add(w)

		if not is_beta:
>>>>>>> f3b9f495
			self._settings.set_boolean('devel-only', False)

<<<<<<< HEAD
		bg_color_btn = Gtk.ColorButton(use_alpha=True)
		background_rgba = self._settings.get_strv("ui-background-rgba")
		r = float(background_rgba[0])
		g = float(background_rgba[1])
		b = float(background_rgba[2])
		a = float(background_rgba[3])
		color = Gdk.RGBA(red=r, green=g, blue=b, alpha=a)
		bg_color_btn.set_rgba(color)
		bg_color_btn.connect('color-set', self.on_ui_background_changed)
		self.add_row(_("Background color"), bg_color_btn)

		self.add_section_separator()
		self.add_section_title(_("Layout"))
		self.add_help(_("The recommended value is \"Automatic\"."))
		# h = headerbar; g = gnome; e = elementary
		# m = menubar; t = toolbar
		# c = color; s = symbolic
		layouts_dict = {
			'': _("Automatic"),
			'hg': _("Compact"),
			'he': _("elementary OS"),
			# "Legacy" is about the window layout, it means menubar+toolbar, you
			# can translate it like if it was "Traditional"
			'mtc': _("Legacy"),
			# "Legacy" is about the window layout, it means menubar+toolbar, you
			# can translate it like if it was "Traditional"
			'mts': _("Legacy (symbolic icons)"),
			'm': _("Menubar only"),
			'tc': _("Toolbar only"),
			'ts': _("Toolbar only (symbolic icons)")
		}
		self.add_radio_flowbox('deco-type', layouts_dict)
=======
		w = self.row_from_label(_("Screenshot"), True)
		self.page_advanced.add(w)

		w = self.row_from_adj(_("Delay"), 'screenshot-delay', \
		                                               self.adj_screenshot, 's')
		w.set_tooltip_text(_("Recommended value: between 1 and 5 seconds"))
		self.page_advanced.add(w)

		w = self.row_from_label(_("Layout"), True)
		self.page_advanced.add(w)

		flowbox = Gtk.FlowBox(visible=True, selection_mode=Gtk.SelectionMode.NONE)
		self.page_advanced.add(flowbox)

		self._radio_are_active = False
		w0 = self.build_radio_btn(_("Automatic"), 'auto', 'decorations', None)
		flowbox.add(w0)
		w = self.build_radio_btn(_("Compact"), 'csd', 'decorations', w0)
		flowbox.add(w)
		w = self.build_radio_btn("elementary OS", 'csd-eos', 'decorations', w0)
		flowbox.add(w)
		# "Legacy" is about the window layout, it means menubar+toolbar, you can
		# translate it like if it was "Traditional"
		w = self.build_radio_btn(_("Legacy"), 'ssd', 'decorations', w0)
		flowbox.add(w)
		# "Legacy" is about the window layout, it means menubar+toolbar, you can
		# translate it like if it was "Traditional"
		w = self.build_radio_btn(_("Legacy (symbolic icons)"), 'ssd-symbolic', \
		                                                      'decorations', w0)
		flowbox.add(w)
		w = self.build_radio_btn(_("Menubar only"), 'ssd-menubar', 'decorations', w0)
		flowbox.add(w)
		w = self.build_radio_btn(_("Toolbar only"), 'ssd-toolbar', 'decorations', w0)
		flowbox.add(w)
		w = self.build_radio_btn(_("Toolbar only (symbolic icons)"), \
		                              'ssd-toolbar-symbolic', 'decorations', w0)
		flowbox.add(w)
		self._radio_are_active = True
>>>>>>> f3b9f495

	############################################################################
	# Generic methods to build and pack widgets ################################

	def add_section_separator(self):
		self.attach_large(Gtk.Separator())

	def add_section_title(self, label_text):
		label = Gtk.Label(halign=Gtk.Align.START, use_markup=True, \
<<<<<<< HEAD
		                                    label=('<b>' + label_text + '</b>'))
		self.attach_large(label)

	def add_help(self, label_text):
		help_btn = Gtk.Button.new_from_icon_name('help-faq-symbolic', \
		                                                    Gtk.IconSize.BUTTON)
		help_btn.set_valign(Gtk.Align.CENTER)
		help_btn.set_relief(Gtk.ReliefStyle.NONE)
		help_btn.set_action_name('app.help_prefs') # could be a parameter
=======
		                      visible=True, label=('<b>' + label_text + '</b>'))
		if with_margin:
			label.set_margin_top(12)
		return label
>>>>>>> f3b9f495

		label = Gtk.Label(label=label_text)
		label.set_line_wrap(True)
		label.get_style_context().add_class('dim-label')

		box = Gtk.Box(orientation=Gtk.Orientation.HORIZONTAL, spacing=10)
		box.pack_start(label, expand=False, fill=False, padding=0)
		box.pack_end(help_btn, expand=False, fill=False, padding=0)
		box.show_all()
		self.attach_large(box)

	def add_row(self, label_text, widget):
		label = Gtk.Label(label=label_text)
		self.attach_two(label, widget)

	def add_switch(self, label_text, key):
		switch = Gtk.Switch()
		switch.set_active(self._settings.get_boolean(key))
		switch.connect('notify::active', self.on_bool_changed, key)
		self.add_row(label_text, switch)

<<<<<<< HEAD
	def add_adj(self, label_text, key, adj):
=======
	def row_from_adj(self, label_text, key, adj, unit):
>>>>>>> f3b9f495
		spinbtn = Gtk.SpinButton(adjustment=adj)
		spinbtn.set_value(self._settings.get_int(key))
		utilities_add_unit_to_spinbtn(spinbtn, 4, unit) # XXX don't harcode this 4
		spinbtn.connect('value-changed', self.on_adj_changed, key)
		self.add_row(label_text, spinbtn)

	def add_radio_flowbox(self, setting_key, labels_dict):
		flowbox = Gtk.FlowBox(selection_mode=Gtk.SelectionMode.NONE, expand=True)
		self._radio_are_active = False
		w0 = None
		for id0 in labels_dict:
			w0 = self.build_radio_btn(labels_dict[id0], id0, setting_key, w0)
			flowbox.add(w0)
		self._radio_are_active = True
		self.attach_large(flowbox)

	def build_radio_btn(self, label, btn_id, key, group):
		btn = Gtk.RadioButton(label=label, visible=True, group=group)
		active_id = self._settings.get_string(key)
		btn.set_active(btn_id == active_id)
		btn.connect('toggled', self.on_radio_btn_changed, key, btn_id)
		return btn

	def add_check_flowbox(self, setting_key, labels_dict):
		flowbox = Gtk.FlowBox(selection_mode=Gtk.SelectionMode.NONE, expand=True)
		for id0 in labels_dict:
			w0 = self.build_check_btn(labels_dict[id0], id0, setting_key)
			flowbox.add(w0)
		self.attach_large(flowbox)

	def build_check_btn(self, label, row_id, key):
		btn = Gtk.CheckButton(label=label, visible=True)
		array_of_strings = self._settings.get_strv(key)
		btn.set_active(row_id not in array_of_strings)
		btn.connect('toggled', self.on_check_btn_changed, key, row_id)
		return btn

	############################################################################
	# Generic callbacks ########################################################

	def on_bool_changed(self, switch, state, key):
		self._settings.set_boolean(key, switch.get_active())

	def on_adj_changed(self, spinbtn, key):
		self._settings.set_int(key, spinbtn.get_value_as_int())

	def on_check_btn_changed(self, checkbtn, key, btn_id):
		array_of_strings = self._settings.get_strv(key)
		if checkbtn.get_active():
			array_of_strings.remove(btn_id)
		else:
			array_of_strings.append(btn_id)
		self._settings.set_strv(key, array_of_strings)

	def on_radio_btn_changed(self, radiobtn, key, btn_id):
		if self._radio_are_active:
			self._settings.set_string(key, btn_id)

	############################################################################
	# Custom callbacks #########################################################

	def on_background_changed(self, color_btn):
		c = color_btn.get_rgba()
		color_array = [str(c.red), str(c.green), str(c.blue), str(c.alpha)]
		self._settings.set_strv('default-rgba', color_array)

	def on_ui_background_changed(self, color_btn):
		c = color_btn.get_rgba()
		color_array = [str(c.red), str(c.green), str(c.blue), str(c.alpha)]
		self._settings.set_strv('ui-background-rgba', color_array)

	############################################################################
	# Low-level packing ########################################################

	def attach_two(self, widget1, widget2):
		widget1.set_halign(Gtk.Align.END)
		widget2.set_halign(Gtk.Align.START)
		widget1.set_visible(True)
		widget2.set_visible(True)
		self._current_grid.attach(widget1, 0, self._grid_attach_cpt, 1, 1)
		self._current_grid.attach(widget2, 1, self._grid_attach_cpt, 1, 1)
		self.update_grid_cpt()

	def attach_large(self, widget):
		widget.set_visible(True)
		self._current_grid.attach(widget, 0, self._grid_attach_cpt, 2, 1)
		self.update_grid_cpt()

	############################################################################
################################################################################
<|MERGE_RESOLUTION|>--- conflicted
+++ resolved
@@ -66,22 +66,12 @@
 
 	############################################################################
 
-<<<<<<< HEAD
 	def set_current_grid(self, grid):
 		self._current_grid = grid
 		self._grid_attach_cpt = 0
 
 	def update_grid_cpt(self):
 		self._grid_attach_cpt = self._grid_attach_cpt + 1
-=======
-		w = self.row_from_adj(_("Default width"), 'default-width', \
-		                                                   self.adj_width, 'px')
-		self.page_images.add(w)
-
-		w = self.row_from_adj(_("Default height"), 'default-height', \
-		                                                  self.adj_height, 'px')
-		self.page_images.add(w)
->>>>>>> f3b9f495
 
 	############################################################################
 
@@ -99,7 +89,6 @@
 		b = float(background_rgba[2])
 		a = float(background_rgba[3])
 		color = Gdk.RGBA(red=r, green=g, blue=b, alpha=a)
-<<<<<<< HEAD
 		bg_color_btn.set_rgba(color)
 		bg_color_btn.connect('color-set', self.on_background_changed)
 		self.add_row(_("Default color"), bg_color_btn)
@@ -157,70 +146,8 @@
 		if is_beta:
 			self.add_switch(_("Development features"), 'devel-only')
 		else:
-=======
-		background_color_btn.set_rgba(color)
-		background_color_btn.connect('color-set', self.on_background_changed)
-		w = self.row_from_widget(_("Default background"), background_color_btn)
-		self.page_images.add(w)
-
-		w = self.row_from_label(_("Zoom"), True)
-		self.page_images.add(w)
-
-		scroll_combobox = Gtk.ComboBoxText()
-		scroll_combobox.append('ctrl', _("Ctrl + Scroll"))
-		scroll_combobox.append('scroll', _("Scroll"))
-		scroll_combobox.set_active_id(self._settings.get_string('zoom-behavior'))
-		scroll_combobox.connect('changed', self.on_combo_changed, 'zoom-behavior')
-		w = self.row_from_widget(_("Action to zoom"), scroll_combobox)
-		self.page_images.add(w)
-
-		w = self.row_from_bool(_("Automatic zoom level"), 'auto-zoom')
-		self.page_images.add(w)
-
-		########################################################################
-		# Build the "tools" page ###############################################
-		pass
-
-		w = self.row_from_label(_("Appearance"), False)
-		self.page_tools.add(w)
-
-		w = self.row_from_bool(_("Show tools names"), 'show-labels')
-		self.page_tools.add(w)
-
-		w = self.row_from_bool(_("Use big icons"), 'big-icons')
-		self.page_tools.add(w)
-
-		w = self.row_from_label(_("Additional tools"), True)
-		self.page_tools.add(w)
-
-		flowbox = Gtk.FlowBox(visible=True, selection_mode=Gtk.SelectionMode.NONE)
-		self.page_tools.add(flowbox)
-
-		w = self.build_check_btn(_("Free selection"), 'free_select', 'disabled-tools')
-		flowbox.add(w)
-		w = self.build_check_btn(_("Color selection"), 'color_select', 'disabled-tools')
-		flowbox.add(w)
-		w = self.build_check_btn(_("Color Picker"), 'picker', 'disabled-tools')
-		flowbox.add(w)
-		w = self.build_check_btn(_("Paint"), 'paint', 'disabled-tools')
-		flowbox.add(w)
-
-		########################################################################
-		# Build the "advanced" page ############################################
-		pass
-
-		w = self.row_from_label(_("Advanced options"), False)
-		self.page_advanced.add(w)
-
-		w = self.row_from_adj(_("Preview size"), 'preview-size', \
-		                                                 self.adj_preview, 'px')
-		self.page_advanced.add(w)
-
-		if not is_beta:
->>>>>>> f3b9f495
 			self._settings.set_boolean('devel-only', False)
 
-<<<<<<< HEAD
 		bg_color_btn = Gtk.ColorButton(use_alpha=True)
 		background_rgba = self._settings.get_strv("ui-background-rgba")
 		r = float(background_rgba[0])
@@ -231,6 +158,8 @@
 		bg_color_btn.set_rgba(color)
 		bg_color_btn.connect('color-set', self.on_ui_background_changed)
 		self.add_row(_("Background color"), bg_color_btn)
+
+		self.add_adj(_("Screenshot delay"), 'screenshot-delay', self.adj_screenshot)
 
 		self.add_section_separator()
 		self.add_section_title(_("Layout"))
@@ -253,46 +182,6 @@
 			'ts': _("Toolbar only (symbolic icons)")
 		}
 		self.add_radio_flowbox('deco-type', layouts_dict)
-=======
-		w = self.row_from_label(_("Screenshot"), True)
-		self.page_advanced.add(w)
-
-		w = self.row_from_adj(_("Delay"), 'screenshot-delay', \
-		                                               self.adj_screenshot, 's')
-		w.set_tooltip_text(_("Recommended value: between 1 and 5 seconds"))
-		self.page_advanced.add(w)
-
-		w = self.row_from_label(_("Layout"), True)
-		self.page_advanced.add(w)
-
-		flowbox = Gtk.FlowBox(visible=True, selection_mode=Gtk.SelectionMode.NONE)
-		self.page_advanced.add(flowbox)
-
-		self._radio_are_active = False
-		w0 = self.build_radio_btn(_("Automatic"), 'auto', 'decorations', None)
-		flowbox.add(w0)
-		w = self.build_radio_btn(_("Compact"), 'csd', 'decorations', w0)
-		flowbox.add(w)
-		w = self.build_radio_btn("elementary OS", 'csd-eos', 'decorations', w0)
-		flowbox.add(w)
-		# "Legacy" is about the window layout, it means menubar+toolbar, you can
-		# translate it like if it was "Traditional"
-		w = self.build_radio_btn(_("Legacy"), 'ssd', 'decorations', w0)
-		flowbox.add(w)
-		# "Legacy" is about the window layout, it means menubar+toolbar, you can
-		# translate it like if it was "Traditional"
-		w = self.build_radio_btn(_("Legacy (symbolic icons)"), 'ssd-symbolic', \
-		                                                      'decorations', w0)
-		flowbox.add(w)
-		w = self.build_radio_btn(_("Menubar only"), 'ssd-menubar', 'decorations', w0)
-		flowbox.add(w)
-		w = self.build_radio_btn(_("Toolbar only"), 'ssd-toolbar', 'decorations', w0)
-		flowbox.add(w)
-		w = self.build_radio_btn(_("Toolbar only (symbolic icons)"), \
-		                              'ssd-toolbar-symbolic', 'decorations', w0)
-		flowbox.add(w)
-		self._radio_are_active = True
->>>>>>> f3b9f495
 
 	############################################################################
 	# Generic methods to build and pack widgets ################################
@@ -302,7 +191,6 @@
 
 	def add_section_title(self, label_text):
 		label = Gtk.Label(halign=Gtk.Align.START, use_markup=True, \
-<<<<<<< HEAD
 		                                    label=('<b>' + label_text + '</b>'))
 		self.attach_large(label)
 
@@ -312,12 +200,6 @@
 		help_btn.set_valign(Gtk.Align.CENTER)
 		help_btn.set_relief(Gtk.ReliefStyle.NONE)
 		help_btn.set_action_name('app.help_prefs') # could be a parameter
-=======
-		                      visible=True, label=('<b>' + label_text + '</b>'))
-		if with_margin:
-			label.set_margin_top(12)
-		return label
->>>>>>> f3b9f495
 
 		label = Gtk.Label(label=label_text)
 		label.set_line_wrap(True)
@@ -339,14 +221,10 @@
 		switch.connect('notify::active', self.on_bool_changed, key)
 		self.add_row(label_text, switch)
 
-<<<<<<< HEAD
 	def add_adj(self, label_text, key, adj):
-=======
-	def row_from_adj(self, label_text, key, adj, unit):
->>>>>>> f3b9f495
 		spinbtn = Gtk.SpinButton(adjustment=adj)
 		spinbtn.set_value(self._settings.get_int(key))
-		utilities_add_unit_to_spinbtn(spinbtn, 4, unit) # XXX don't harcode this 4
+		utilities_add_unit_to_spinbtn(spinbtn, 4, 'px') # FIXME don't harcode these
 		spinbtn.connect('value-changed', self.on_adj_changed, key)
 		self.add_row(label_text, spinbtn)
 
