--- conflicted
+++ resolved
@@ -77,19 +77,13 @@
 	def on_press_on_area(self, event, surface, event_x, event_y):
 		self.set_common_values(event.button, event_x, event_y)
 
-<<<<<<< HEAD
 		self.update_modifier_state(event.state)
 		self._ortholock = self._ortholock or "SHIFT" in self._modifier_keys
 
-	def on_motion_on_area(self, event, surface, event_x, event_y):
-		operation = self.build_operation(event_x, event_y)
-		self.do_tool_operation(operation)
-=======
 	def on_motion_on_area(self, event, surface, event_x, event_y, render=True):
 		if render:
 			operation = self.build_operation(event_x, event_y)
 			self.do_tool_operation(operation)
->>>>>>> 4e927316
 
 	def on_release_on_area(self, event, surface, event_x, event_y):
 		operation = self.build_operation(event_x, event_y)
