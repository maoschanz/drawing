# tool_crop.py
#
# Copyright 2018-2021 Romain F. T.
#
# This program is free software: you can redistribute it and/or modify
# it under the terms of the GNU General Public License as published by
# the Free Software Foundation, either version 3 of the License, or
# (at your option) any later version.
#
# This program is distributed in the hope that it will be useful,
# but WITHOUT ANY WARRANTY; without even the implied warranty of
# MERCHANTABILITY or FITNESS FOR A PARTICULAR PURPOSE.  See the
# GNU General Public License for more details.
#
# You should have received a copy of the GNU General Public License
# along with this program.  If not, see <http://www.gnu.org/licenses/>.

from gi.repository import Gdk, GdkPixbuf
from .abstract_transform_tool import AbstractCanvasTool
from .optionsbar_crop import OptionsBarCrop
from .utilities_overlay import utilities_show_handles_on_context
from .utilities_colors import utilities_rgba_to_hexadecimal, \
                              utilities_gdk_rgba_to_color_array

class ToolCrop(AbstractCanvasTool):
	__gtype_name__ = 'ToolCrop'

	def __init__(self, window):
		super().__init__('crop', _("Crop"), 'tool-crop-symbolic', window)
		self.cursor_name = 'not-allowed'
		self.x_press = self.x_motion = 0
		self.y_press = self.y_motion = 0
		self._unclicked = True # locking operation execution to avoid inf. loops
		self.add_tool_action_enum('crop-expand', 'initial')

	def try_build_pane(self):
		self.pane_id = 'crop'
		self.window.options_manager.try_add_bottom_pane(self.pane_id, self)

	def build_bottom_pane(self):
		bar = OptionsBarCrop()
		self.height_btn = bar.height_btn
		self.width_btn = bar.width_btn
		self.width_btn.connect('value-changed', self.on_width_changed)
		self.height_btn.connect('value-changed', self.on_height_changed)
		return bar

	def get_options_label(self):
		return _("Cropping options")

	def get_edition_status(self):
		if self.apply_to_selection:
			return _("Cropping the selection")
		else:
			return _("Cropping the canvas")

	############################################################################

	def on_tool_selected(self, *args):
		super().on_tool_selected()
		self._x = 0
		self._y = 0
		if self.apply_to_selection:
			self._init_if_selection()
		else:
			self._init_if_main()
		self._update_expansion_rgba()
		self.width_btn.set_value(self._original_width)
		self.height_btn.set_value(self._original_height)
		self.set_action_sensitivity('crop-expand', not self.apply_to_selection)
		self.build_and_do_op()

	def _init_if_selection(self):
		self._original_width = self.get_selection_pixbuf().get_width()
		self._original_height = self.get_selection_pixbuf().get_height()
		self.width_btn.set_range(1, self._original_width)
		self.height_btn.set_range(1, self._original_height)

	def _init_if_main(self):
		self._original_width = self.get_image().get_pixbuf_width()
		self._original_height = self.get_image().get_pixbuf_height()
		self.width_btn.set_range(1, 10 * self._original_width)
		self.height_btn.set_range(1, 10 * self._original_height)

	############################################################################

	def _get_width(self):
		return self.width_btn.get_value_as_int()

	def _get_height(self):
		return self.height_btn.get_value_as_int()

	def on_width_changed(self, *args):
		if self._unclicked:
			self.build_and_do_op()

	def on_height_changed(self, *args):
		if self._unclicked:
			self.build_and_do_op()

	def move_north(self, delta):
		self.height_btn.set_value(self.height_btn.get_value() - delta)
		self._y = self._y + delta

	def move_south(self, delta):
		self.height_btn.set_value(self.height_btn.get_value() + delta)

	def move_east(self, delta):
		self.width_btn.set_value(self.width_btn.get_value() + delta)

	def move_west(self, delta):
		self.width_btn.set_value(self.width_btn.get_value() - delta)
		self._x = self._x + delta

	############################################################################

	def on_unclicked_motion_on_area(self, event, surface):
		self.set_directional_cursor(event.x, event.y)

	def on_press_on_area(self, event, surface, event_x, event_y):
		self.x_press = self.x_motion = event_x
		self.y_press = self.y_motion = event_y
		self._unclicked = False
		self._update_expansion_rgba(event.button)

	def on_motion_on_area(self, event, surface, event_x, event_y, render=True):
<<<<<<< HEAD
		delta_x = int(event_x - self.x_motion)
		delta_y = int(event_y - self.y_motion)
=======
		self.update_modifier_state(event.state)
		if 'SHIFT' in self._modifier_keys and 'ALT' in self._modifier_keys:
			self._force_expansion_rgba('secondary')
			# XXX inconsistency: what if the user right-clicked
		elif 'SHIFT' in self._modifier_keys:
			self._force_expansion_rgba('alpha')
		elif 'ALT' in self._modifier_keys:
			self._force_expansion_rgba('initial')

		delta_x = event_x - self.x_press
		delta_y = event_y - self.y_press
>>>>>>> 6bb657a2

		if self._directions == '':
			return
		if 'n' in self._directions:
			self.move_north(delta_y)
		if 's' in self._directions:
			self.move_south(delta_y)
		if 'w' in self._directions:
			self.move_west(delta_x)
		if 'e' in self._directions:
			self.move_east(delta_x)

		if self.apply_to_selection:
			self._x = max(0, self._x)
			self._y = max(0, self._y)
			width = min(self._original_width - self._x, self._get_width())
			height = min(self._original_height - self._y, self._get_height())
			self.width_btn.set_value(width)
			self.height_btn.set_value(height)

		self.x_motion = event_x
		self.y_motion = event_y
		# not adding the condition would be a better UX but slower to compute
		if render and not self.apply_to_selection:
			self.build_and_do_op()

	def on_release_on_area(self, event, surface, event_x, event_y):
		self._unclicked = True
		self.build_and_do_op()
		self._scroll_to_end(event_x - self.x_press, event_y - self.y_press)
		self.window.set_cursor(False)

	############################################################################

	def on_draw_above(self, area, cairo_context):
		if self.apply_to_selection:
			x1 = int(self._x)
			y1 = int(self._y)
		else:
			x1 = 0
			y1 = 0
		x2 = x1 + self._get_width()
		y2 = y1 + self._get_height()
		x1, x2, y1, y2 = self.get_image().get_corrected_coords(x1, x2, y1, y2, \
		                                         self.apply_to_selection, False)
		if not self.apply_to_selection:
			self._draw_temp_pixbuf(cairo_context, x1, y1)
		thickness = self.get_overlay_thickness()
		utilities_show_handles_on_context(cairo_context, x1, x2, y1, y2, thickness)

	############################################################################

	def build_selection_fit_operation(self):
		"""Special way to build an operation, not from the present crop tool,
		but from the selection menu. The parameters are determined automatically
		from the state of the selection manager."""
		self._update_expansion_rgba()
		s = self.get_selection()
		new_x = min(0, s.selection_x)
		new_y = min(0, s.selection_y)

		s_width = max(0, s.selection_x) + s.selection_pixbuf.get_width()
		new_width = max(-1 * new_x + self.get_main_pixbuf().get_width(), s_width)

		s_height = max(0, s.selection_y) + s.selection_pixbuf.get_height()
		new_height = max(-1 * new_y + self.get_main_pixbuf().get_height(), s_height)

		operation = {
			'tool_id': self.id,
			'is_selection': False,
			'is_preview': False,
			'is_etf': True,
			'local_dx': int(new_x),
			'local_dy': int(new_y),
			'width': new_width,
			'height': new_height,
			'rgba': self._expansion_rgba
		}
		return operation

	def build_operation(self):
		operation = {
			'tool_id': self.id,
			'is_selection': self.apply_to_selection,
			'is_preview': True,
			'is_etf': False,
			'local_dx': int(self._x),
			'local_dy': int(self._y),
			'width': self._get_width(),
			'height': self._get_height(),
			'rgba': self._expansion_rgba
		}
		return operation

	def do_tool_operation(self, operation):
		self.start_tool_operation(operation)
		x = operation['local_dx']
		y = operation['local_dy']
		width = operation['width']
		height = operation['height']

		rgba_array = utilities_gdk_rgba_to_color_array(operation['rgba'])
		rgba_array[3] *= 255
		hexa_rgba = utilities_rgba_to_hexadecimal(*rgba_array)

		is_selection = operation['is_selection']
		if is_selection:
			source_pixbuf = self.get_selection_pixbuf()
		else:
			source_pixbuf = self.get_main_pixbuf()
		self.get_image().set_temp_pixbuf(source_pixbuf.copy())
		self._crop_temp_pixbuf(x, y, width, height, is_selection, hexa_rgba)
		if operation['is_etf']:
			# Case of an "expand to fit" action
			s_pixbuf = self.get_selection_pixbuf()
			self.get_selection().update_from_transform_tool(s_pixbuf, -1 * x, -1 * y)
		self.common_end_operation(operation)

	def _crop_temp_pixbuf(self, x, y, width, height, is_selection, hexa_rgba):
		"""Crop and/or expand the temp pixbuf according to given parameters."""

		# Coordinates of the origin of the source pixbuf (temp_p)
		src_x = max(x, 0)
		src_y = max(y, 0)

		# Coordinates of the origin of the destination pixbuf (new_pixbuf)
		if is_selection:
			dest_x = 0
			dest_y = 0
		else:
			dest_x = max(-1 * x, 0)
			dest_y = max(-1 * y, 0)

		# Dotted lines == new sizes; plain line == old sizes.
		#
		# If the origin has been cropped, `src` == the new coordinates, and
		# `dest` == 0 (in the considered direction x or y):
		#
		# dest____________________
		# |                       |
		# |  src------------------|
		# |   ⁝                   |
		# |___⁝___________________|
		#
		# With the selection, it's not possible to expand, so we're always in
		# this first case, with `dest` == 0.
		# Else (if it hasn't moved, or if it has been expanded) `src` has to be
		# 0 (because the coordinates GdkPixbuf will use can't be negative), and
		# `dest` is (-1 * the new coordinates):
		#
		# dest---------------------
		# ⁝                       ⁝
		# ⁝  src__________________⁝
		# ⁝   |                   |
		# ⁝___|___________________|
		#
		# The sign inversion is completely artificial (again: it's because the
		# coordinates GdkPixbuf will use can't be negative).

		# Initialisation of an EMPTY pixbuf with the wanted size and color
		new_pixbuf = GdkPixbuf.Pixbuf.new(GdkPixbuf.Colorspace.RGB, True, 8, \
		                                                          width, height)
		new_pixbuf.fill(hexa_rgba)

		temp_p = self.get_image().temp_pixbuf
		# The width/height we want (mesured from the respective origins of the
		# `src` and the `dest` rectangles)
		min_w = min(width - dest_x, temp_p.get_width() - src_x)
		min_h = min(height - dest_y, temp_p.get_height() - src_y)

		# Copy an area of the source pixbuf `temp_p`; the area starts at `src_*`
		# and has the dimensions `min_*`. It's painted on the destination pixbuf
		# (`new_pixbuf`) starting at the coordinates `dest_*`.
		temp_p.copy_area(src_x, src_y, min_w, min_h, new_pixbuf, dest_x, dest_y)
		self.get_image().set_temp_pixbuf(new_pixbuf)

	############################################################################
################################################################################
<|MERGE_RESOLUTION|>--- conflicted
+++ resolved
@@ -124,10 +124,6 @@
 		self._update_expansion_rgba(event.button)
 
 	def on_motion_on_area(self, event, surface, event_x, event_y, render=True):
-<<<<<<< HEAD
-		delta_x = int(event_x - self.x_motion)
-		delta_y = int(event_y - self.y_motion)
-=======
 		self.update_modifier_state(event.state)
 		if 'SHIFT' in self._modifier_keys and 'ALT' in self._modifier_keys:
 			self._force_expansion_rgba('secondary')
@@ -137,9 +133,8 @@
 		elif 'ALT' in self._modifier_keys:
 			self._force_expansion_rgba('initial')
 
-		delta_x = event_x - self.x_press
-		delta_y = event_y - self.y_press
->>>>>>> 6bb657a2
+		delta_x = int(event_x - self.x_motion)
+		delta_y = int(event_y - self.y_motion)
 
 		if self._directions == '':
 			return
