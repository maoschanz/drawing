# tool_crop.py
#
# Copyright 2018-2022 Romain F. T.
#
# This program is free software: you can redistribute it and/or modify
# it under the terms of the GNU General Public License as published by
# the Free Software Foundation, either version 3 of the License, or
# (at your option) any later version.
#
# This program is distributed in the hope that it will be useful,
# but WITHOUT ANY WARRANTY; without even the implied warranty of
# MERCHANTABILITY or FITNESS FOR A PARTICULAR PURPOSE.  See the
# GNU General Public License for more details.
#
# You should have received a copy of the GNU General Public License
# along with this program.  If not, see <http://www.gnu.org/licenses/>.

from gi.repository import Gdk, GdkPixbuf
from .abstract_transform_tool import AbstractCanvasTool
from .optionsbar_crop import OptionsBarCrop
from .utilities_overlay import utilities_show_handles_on_context
from .utilities_colors import utilities_rgba_to_hexadecimal, \
                              utilities_gdk_rgba_to_color_array

class ToolCrop(AbstractCanvasTool):
	__gtype_name__ = 'ToolCrop'

	def __init__(self, window):
		super().__init__('crop', _("Crop"), 'tool-crop-symbolic', window)
		self.cursor_name = 'not-allowed'
		self.x_press = self.x_motion = 0
		self.y_press = self.y_motion = 0
		self._unclicked = True # locking operation execution to avoid inf. loops
		self.add_tool_action_enum('crop-expand', 'initial')

	def try_build_pane(self):
		self.pane_id = 'crop'
		self.window.options_manager.try_add_bottom_pane(self.pane_id, self)

	def build_bottom_pane(self):
		bar = OptionsBarCrop()
		self.height_btn = bar.height_btn
		self.width_btn = bar.width_btn
		self.width_btn.connect('value-changed', self.on_width_changed)
		self.height_btn.connect('value-changed', self.on_height_changed)
		return bar

	def get_options_label(self):
		# The options of the "crop" tool are all about how to expand the canvas,
		# hence this label.
		return _("Expanding options")

	def get_editing_tips(self):
		label_direction = _("The sides you'll crop are hinted by the mouse pointer")

		label_modifiers = None
		if self.apply_to_selection:
			label_action = _("Cropping the selection")
			label_confirm = None
		else:
			label_action = _("Cropping or expanding the canvas")
			label_confirm = self.label + " - " + \
			                         _("Don't forget to confirm the operation!")
			if not self.get_image().get_mouse_is_pressed():
				label_modifiers = _("Press <Alt>, <Shift>, or both, to " + \
				                      "quickly change the 'expand with' option")

		full_list = [label_action, label_direction, label_confirm, label_modifiers]
		return list(filter(None, full_list))

	############################################################################

	def on_tool_selected(self, *args):
		super().on_tool_selected()
		self._x = 0
		self._y = 0
		if self.apply_to_selection:
			self._init_if_selection()
		else:
			self._init_if_main()
		self._update_expansion_rgba()
		self.width_btn.set_value(self._original_width)
		self.height_btn.set_value(self._original_height)
		self.set_action_sensitivity('crop-expand', not self.apply_to_selection)
		self.build_and_do_op()

	def _init_if_selection(self):
		self._original_width = self.get_selection_pixbuf().get_width()
		self._original_height = self.get_selection_pixbuf().get_height()
		self.width_btn.set_range(1, self._original_width)
		self.height_btn.set_range(1, self._original_height)

	def _init_if_main(self):
		self._original_width = self.get_image().get_pixbuf_width()
		self._original_height = self.get_image().get_pixbuf_height()
		self.width_btn.set_range(1, 10 * self._original_width)
		self.height_btn.set_range(1, 10 * self._original_height)

	############################################################################

	def _get_width(self):
		return self.width_btn.get_value_as_int()

	def _get_height(self):
		return self.height_btn.get_value_as_int()

	def on_width_changed(self, *args):
		if self._unclicked:
			self.build_and_do_op()

	def on_height_changed(self, *args):
		if self._unclicked:
			self.build_and_do_op()

	def move_north(self, delta):
		self.height_btn.set_value(self.height_btn.get_value() - delta)
		self._y = self._y + delta

	def move_south(self, delta):
		self.height_btn.set_value(self.height_btn.get_value() + delta)

	def move_east(self, delta):
		self.width_btn.set_value(self.width_btn.get_value() + delta)

	def move_west(self, delta):
		self.width_btn.set_value(self.width_btn.get_value() - delta)
		self._x = self._x + delta

	############################################################################

	def on_unclicked_motion_on_area(self, event, surface):
		self.set_directional_cursor(event.x, event.y)

	def on_press_on_area(self, event, surface, event_x, event_y):
		self.x_press = self.x_motion = event_x
		self.y_press = self.y_motion = event_y
		self._unclicked = False
		self._update_expansion_rgba(event.button)

		self.update_modifier_state(event.state)
		if 'SHIFT' in self._modifier_keys and 'ALT' in self._modifier_keys:
			self._force_expansion_rgba('secondary', event.button)
		elif 'SHIFT' in self._modifier_keys:
			self._force_expansion_rgba('alpha')
		elif 'ALT' in self._modifier_keys:
			self._force_expansion_rgba('initial')

<<<<<<< HEAD
		delta_x = int(event_x - self.x_motion)
		delta_y = int(event_y - self.y_motion)
=======
	def on_motion_on_area(self, event, surface, event_x, event_y, render=True):
		delta_x = event_x - self.x_press
		delta_y = event_y - self.y_press
>>>>>>> 6c27c3bd

		if self._directions == '':
			return
		if 'n' in self._directions:
			self.move_north(delta_y)
		if 's' in self._directions:
			self.move_south(delta_y)
		if 'w' in self._directions:
			self.move_west(delta_x)
		if 'e' in self._directions:
			self.move_east(delta_x)

		if self.apply_to_selection:
			self._x = max(0, self._x)
			self._y = max(0, self._y)
			width = min(self._original_width - self._x, self._get_width())
			height = min(self._original_height - self._y, self._get_height())
			self.width_btn.set_value(width)
			self.height_btn.set_value(height)

		self.x_motion = event_x
		self.y_motion = event_y
		# not adding the condition would be a better UX but slower to compute
		if render and not self.apply_to_selection:
			self.build_and_do_op()

	def on_release_on_area(self, event, surface, event_x, event_y):
		self._unclicked = True
		self.build_and_do_op()
		self._scroll_to_end(event_x - self.x_press, event_y - self.y_press)
		self.window.set_cursor(False)

	############################################################################

	def on_draw_above(self, area, cairo_context):
		if self.apply_to_selection:
			x1 = int(self._x)
			y1 = int(self._y)
		else:
			x1 = 0
			y1 = 0
		x2 = x1 + self._get_width()
		y2 = y1 + self._get_height()
		x1, x2, y1, y2 = self.get_image().get_corrected_coords(x1, x2, y1, y2, \
		                                         self.apply_to_selection, False)
		if not self.apply_to_selection:
			self._draw_temp_pixbuf(cairo_context, x1, y1)
		thickness = self.get_overlay_thickness()
		utilities_show_handles_on_context(cairo_context, x1, x2, y1, y2, thickness)

	############################################################################

	def build_selection_fit_operation(self):
		"""Special way to build an operation, not from the present crop tool,
		but from the selection menu. The parameters are determined automatically
		from the state of the selection manager."""
		self._update_expansion_rgba()
		s = self.get_selection()
		new_x = min(0, s.selection_x)
		new_y = min(0, s.selection_y)

		s_width = max(0, s.selection_x) + s.selection_pixbuf.get_width()
		new_width = max(-1 * new_x + self.get_main_pixbuf().get_width(), s_width)

		s_height = max(0, s.selection_y) + s.selection_pixbuf.get_height()
		new_height = max(-1 * new_y + self.get_main_pixbuf().get_height(), s_height)

		operation = {
			'tool_id': self.id,
			'is_selection': False,
			'is_preview': False,
			'is_etf': True,
			'local_dx': int(new_x),
			'local_dy': int(new_y),
			'width': new_width,
			'height': new_height,
			'rgba': self._expansion_rgba
		}
		return operation

	def build_operation(self):
		operation = {
			'tool_id': self.id,
			'is_selection': self.apply_to_selection,
			'is_preview': True,
			'is_etf': False,
			'local_dx': int(self._x),
			'local_dy': int(self._y),
			'width': self._get_width(),
			'height': self._get_height(),
			'rgba': self._expansion_rgba
		}
		return operation

	def do_tool_operation(self, operation):
		self.start_tool_operation(operation)
		x = operation['local_dx']
		y = operation['local_dy']
		width = operation['width']
		height = operation['height']

		rgba_array = utilities_gdk_rgba_to_color_array(operation['rgba'])
		rgba_array[3] *= 255
		hexa_rgba = utilities_rgba_to_hexadecimal(*rgba_array)

		is_selection = operation['is_selection']
		if is_selection:
			source_pixbuf = self.get_selection_pixbuf()
		else:
			source_pixbuf = self.get_main_pixbuf()
		self.get_image().set_temp_pixbuf(source_pixbuf.copy())
		self._crop_temp_pixbuf(x, y, width, height, is_selection, hexa_rgba)
		if operation['is_etf']:
			# Case of an "expand to fit" action
			s_pixbuf = self.get_selection_pixbuf()
			self.get_selection().update_from_transform_tool(s_pixbuf, -1 * x, -1 * y)
		self.common_end_operation(operation)

	def _crop_temp_pixbuf(self, x, y, width, height, is_selection, hexa_rgba):
		"""Crop and/or expand the temp pixbuf according to given parameters."""

		# Coordinates of the origin of the source pixbuf (temp_p)
		src_x = max(x, 0)
		src_y = max(y, 0)

		# Coordinates of the origin of the destination pixbuf (new_pixbuf)
		if is_selection:
			dest_x = 0
			dest_y = 0
		else:
			dest_x = max(-1 * x, 0)
			dest_y = max(-1 * y, 0)

		# Dotted lines == new sizes; plain lines == old sizes.
		#
		# If the origin has been cropped, `src` == the new coordinates, and
		# `dest` == 0 (in the considered direction x or y):
		#
		# dest____________________
		# |                       |
		# |  src------------------|
		# |   ⁝                   |
		# |___⁝___________________|
		#
		# With the selection, it's not possible to expand, so we're always in
		# this first case, with `dest` == 0.
		# Else (if it hasn't moved, or if it has been expanded) `src` has to be
		# 0 (because the coordinates GdkPixbuf will use can't be negative), and
		# `dest` is (-1 * the new coordinates):
		#
		# dest---------------------
		# ⁝                       ⁝
		# ⁝  src__________________⁝
		# ⁝   |                   |
		# ⁝___|___________________|
		#
		# The sign inversion is completely artificial (again: it's because the
		# coordinates GdkPixbuf will use can't be negative).

		# Initialisation of an EMPTY pixbuf with the wanted size and color
		new_pixbuf = GdkPixbuf.Pixbuf.new(GdkPixbuf.Colorspace.RGB, True, 8, \
		                                                          width, height)
		new_pixbuf.fill(hexa_rgba)

		temp_p = self.get_image().temp_pixbuf
		# The width/height we want (mesured from the respective origins of the
		# `src` and the `dest` rectangles)
		min_w = min(width - dest_x, temp_p.get_width() - src_x)
		min_h = min(height - dest_y, temp_p.get_height() - src_y)

		# Copy an area of the source pixbuf `temp_p`; the area starts at `src_*`
		# and has the dimensions `min_*`. It's painted on the destination pixbuf
		# (`new_pixbuf`) starting at the coordinates `dest_*`.
		temp_p.copy_area(src_x, src_y, min_w, min_h, new_pixbuf, dest_x, dest_y)
		self.get_image().set_temp_pixbuf(new_pixbuf)

	############################################################################
################################################################################
<|MERGE_RESOLUTION|>--- conflicted
+++ resolved
@@ -145,14 +145,9 @@
 		elif 'ALT' in self._modifier_keys:
 			self._force_expansion_rgba('initial')
 
-<<<<<<< HEAD
-		delta_x = int(event_x - self.x_motion)
-		delta_y = int(event_y - self.y_motion)
-=======
 	def on_motion_on_area(self, event, surface, event_x, event_y, render=True):
 		delta_x = event_x - self.x_press
 		delta_y = event_y - self.y_press
->>>>>>> 6c27c3bd
 
 		if self._directions == '':
 			return
