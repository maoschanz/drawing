--- conflicted
+++ resolved
@@ -115,17 +115,10 @@
 		self.set_directional_cursor(event.x, event.y)
 
 	def on_press_on_area(self, event, surface, event_x, event_y):
-<<<<<<< HEAD
 		self.x_press = self.x_motion = event_x
 		self.y_press = self.y_motion = event_y
 		self._unclicked = False
-		self._update_expansion_color(event.button)
-=======
-		self.x_press = event_x
-		self.y_press = event_y
-		self.unclicked = False
 		self._update_expansion_rgba(event.button)
->>>>>>> d498dd58
 
 	def on_motion_on_area(self, event, surface, event_x, event_y, render=True):
 		delta_x = int(event_x - self.x_motion)
