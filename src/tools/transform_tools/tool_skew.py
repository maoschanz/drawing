# tool_skew.py
#
# Copyright 2018-2021 Romain F. T.
#
# This program is free software: you can redistribute it and/or modify
# it under the terms of the GNU General Public License as published by
# the Free Software Foundation, either version 3 of the License, or
# (at your option) any later version.
#
# This program is distributed in the hope that it will be useful,
# but WITHOUT ANY WARRANTY; without even the implied warranty of
# MERCHANTABILITY or FITNESS FOR A PARTICULAR PURPOSE.  See the
# GNU General Public License for more details.
#
# You should have received a copy of the GNU General Public License
# along with this program.  If not, see <http://www.gnu.org/licenses/>.

from gi.repository import Gdk
from .abstract_transform_tool import AbstractCanvasTool
from .optionsbar_skew import OptionsBarSkew
from .utilities_overlay import utilities_show_handles_on_context

class ToolSkew(AbstractCanvasTool):
	__gtype_name__ = 'ToolSkew'

	def __init__(self, window):
		# In this context, "Skew" is the name of the tool changing rectangles
		# into parallelograms (= tilt, slant, bend). Named after MS Paint's
		# "Stretch/Skew" dialog.
		super().__init__('skew', _("Skew"), 'tool-skew-symbolic', window)

	def try_build_pane(self):
		self.pane_id = 'skew'
		self.window.options_manager.try_add_bottom_pane(self.pane_id, self)

	def build_bottom_pane(self):
		bar = OptionsBarSkew()
		self.yx_spinbtn = bar.yx_spinbtn
		self.xy_spinbtn = bar.xy_spinbtn
		self.yx_spinbtn.connect('value-changed', self.on_coord_changed)
		self.xy_spinbtn.connect('value-changed', self.on_coord_changed)
		return bar

<<<<<<< HEAD
	def get_edition_status(self):
		if self.apply_to_selection:
			return _("Skewing the selection")
		else:
			return _("Skewing the canvas")
=======
	# def get_options_label(self):
	# 	return _("Skewing options")

	# def get_edition_status(self):
	# 	if self.apply_to_selection:
	# 		return _("Skew the selection")
	# 	else:
	# 		return _("Skew the canvas")
>>>>>>> 5ab70853

	def on_tool_selected(self, *args):
		super().on_tool_selected()
		self._reset_values()

	############################################################################

	def get_yx(self):
		return self.yx_spinbtn.get_value_as_int()

	def get_xy(self):
		return self.xy_spinbtn.get_value_as_int()

	def _get_width(self):
		if self.apply_to_selection:
			source_pixbuf = self.get_selection_pixbuf()
		else:
			source_pixbuf = self.get_main_pixbuf()
		return source_pixbuf.get_width()

	def _get_height(self):
		if self.apply_to_selection:
			source_pixbuf = self.get_selection_pixbuf()
		else:
			source_pixbuf = self.get_main_pixbuf()
		return source_pixbuf.get_height()

	def on_coord_changed(self, *args):
		self.build_and_do_op()

	def _reset_values(self, *args):
		self._yx = 0 # vertical deformation
		self._xy = 0 # horizontal deformation
		self.yx_spinbtn.set_value(0)
		self.xy_spinbtn.set_value(0)
		self.build_and_do_op()

	############################################################################

	# def on_unclicked_motion_on_area(self, event, surface):
		# TODO h/v_double_arrow

	def on_press_on_area(self, event, surface, event_x, event_y):
		self.x_press = event_x
		self.y_press = event_y

		self._yx = self.get_yx() # vertical deformation
		self._xy = self.get_xy() # horizontal deformation

	def on_motion_on_area(self, event, surface, event_x, event_y):
		delta_x = event_x - self.x_press
		delta_y = event_y - self.y_press

		# TODO tout ça fonctionne mais est très peu intuitif, il faut vraiment
		# traquer le curseur pour savoir quand inverser le delta

		yx = self._yx
		xy = self._xy
		yx += 100 * delta_y/self._get_height()
		xy += 100 * delta_x/self._get_width()
		self.yx_spinbtn.set_value(yx)
		self.xy_spinbtn.set_value(xy)

	def on_release_on_area(self, event, surface, event_x, event_y):
		self.on_motion_on_area(event, surface, event_x, event_y)
		self.build_and_do_op() # technically already done

	############################################################################

	def on_draw_above(self, area, cairo_context):
		x1 = 0
		y1 = 0
		scaled_xy = abs(self.get_xy()) * (self._get_height() /  self._get_width())
		scaled_yx = abs(self.get_yx()) * (self._get_width() /  self._get_height())
		p_xy = (scaled_xy + 100) / 100
		p_yx = (scaled_yx + 100) / 100
		x2 = x1 + self._get_width() * p_xy
		y2 = y1 + self._get_height() * p_yx

		x1, x2, y1, y2 = self.get_image().get_corrected_coords(x1, x2, y1, y2, \
		                                         self.apply_to_selection, False)
		self._draw_temp_pixbuf(cairo_context, x1, y1)
		thickness = self.get_overlay_thickness()
		utilities_show_handles_on_context(cairo_context, x1, x2, y1, y2, thickness)

	############################################################################

	def build_operation(self):
		operation = {
			'tool_id': self.id,
			'is_selection': self.apply_to_selection,
			'is_preview': True,
			'local_dx': 0,
			'local_dy': 0,
			'yx': self.yx_spinbtn.get_value_as_int()/100,
			'xy': self.xy_spinbtn.get_value_as_int()/100,
		}
		return operation

	def do_tool_operation(self, operation):
		self.start_tool_operation(operation)
		if operation['is_selection']:
			source_pixbuf = self.get_selection_pixbuf()
		else:
			source_pixbuf = self.get_main_pixbuf()
		source_surface = Gdk.cairo_surface_create_from_pixbuf(source_pixbuf, 0, None)
		source_surface.set_device_scale(self.scale_factor(), self.scale_factor())

		xy = operation['xy']
		x0 = 0.0
		if xy < 0:
			x0 = int(-1 * xy * source_surface.get_height())
		yx = operation['yx']
		y0 = 0.0
		if yx < 0:
			y0 = int(-1 * yx * source_surface.get_width())
		coefs = [1.0, yx, xy, 1.0, x0, y0]

		new_surface = self.get_deformed_surface(source_surface, coefs)
		new_pixbuf = Gdk.pixbuf_get_from_surface(new_surface, 0, 0, \
		                      new_surface.get_width(), new_surface.get_height())
		self.get_image().set_temp_pixbuf(new_pixbuf)
		self.common_end_operation(operation)

	############################################################################
################################################################################
<|MERGE_RESOLUTION|>--- conflicted
+++ resolved
@@ -41,22 +41,14 @@
 		self.xy_spinbtn.connect('value-changed', self.on_coord_changed)
 		return bar
 
-<<<<<<< HEAD
+	def get_options_label(self):
+		return _("Skewing options")
+
 	def get_edition_status(self):
 		if self.apply_to_selection:
 			return _("Skewing the selection")
 		else:
 			return _("Skewing the canvas")
-=======
-	# def get_options_label(self):
-	# 	return _("Skewing options")
-
-	# def get_edition_status(self):
-	# 	if self.apply_to_selection:
-	# 		return _("Skew the selection")
-	# 	else:
-	# 		return _("Skew the canvas")
->>>>>>> 5ab70853
 
 	def on_tool_selected(self, *args):
 		super().on_tool_selected()
