--- conflicted
+++ resolved
@@ -28,19 +28,6 @@
         <attribute name="verb-icon">object-flip-vertical-symbolic</attribute>
       </item>
     </section>
-<<<<<<< HEAD
-    <section>
-      <item>
-        <attribute name="label" translatable="yes">Cancel</attribute>
-        <attribute name="action">win.cancel_transform</attribute>
-      </item>
-      <item>
-        <attribute name="label" translatable="yes">Apply</attribute>
-        <attribute name="action">win.apply_transform</attribute>
-      </item>
-    </section>
-=======
->>>>>>> 2e004ded
   </menu>
 
 </interface>