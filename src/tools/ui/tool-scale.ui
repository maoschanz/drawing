--- conflicted
+++ resolved
@@ -2,6 +2,20 @@
 <interface domain="drawing">
 
   <menu id="options-menu">
+    <section>
+      <item>
+        <attribute name="label" translatable="yes">Pixels</attribute>
+        <attribute name="action">win.scale-unit</attribute>
+        <attribute name="target">pixels</attribute>
+        <attribute name="verb-icon">unit-pixels-symbolic</attribute>
+      </item>
+      <item>
+        <attribute name="label" translatable="yes">Percentage</attribute>
+        <attribute name="action">win.scale-unit</attribute>
+        <attribute name="target">percents</attribute>
+        <attribute name="verb-icon">unit-percents-symbolic</attribute>
+      </item>
+    </section>
     <section>
       <attribute name="label" translatable="yes">Keep proportions</attribute>
       <item>
@@ -23,33 +37,6 @@
         <attribute name="target">never</attribute>
       </item>
     </section>
-<<<<<<< HEAD
-    <section>
-      <item>
-        <attribute name="label" translatable="yes">Pixels</attribute>
-        <attribute name="action">win.scale-unit</attribute>
-        <attribute name="target">pixels</attribute>
-        <attribute name="verb-icon">unit-pixels-symbolic</attribute>
-      </item>
-      <item>
-        <attribute name="label" translatable="yes">Percentage</attribute>
-        <attribute name="action">win.scale-unit</attribute>
-        <attribute name="target">percents</attribute>
-        <attribute name="verb-icon">unit-percents-symbolic</attribute>
-      </item>
-    </section>
-    <section>
-      <item>
-        <attribute name="label" translatable="yes">Cancel</attribute>
-        <attribute name="action">win.cancel_transform</attribute>
-      </item>
-      <item>
-        <attribute name="label" translatable="yes">Apply</attribute>
-        <attribute name="action">win.apply_transform</attribute>
-      </item>
-    </section>
-=======
->>>>>>> 2e004ded
   </menu>
 
 </interface>
