<?xml version="1.0" encoding="UTF-8"?>
<interface domain="drawing">
  <object class="GtkPopover" id="insertion-popover">
    <child>
      <object class="GtkBox">
        <property name="spacing">2</property>
        <property name="orientation">vertical</property>
        <child>
          <object class="GtkFrame">
            <child>
              <object class="GtkTextView" id="entry">
                <property name="accepts-tab">False</property>
              </object>
            </child>
          </object>
        </child>
        <child>
          <object class="GtkBox">
            <property name="orientation">horizontal</property>
            <child>
              <object class="GtkButton">
                <property name="action-name">win.text-cancel</property>
                <property name="tooltip_text" translatable="yes">Cancel</property>
                <property name="icon-name">window-close-symbolic</property>
              </object>
            </child>
            <child>
              <object class="GtkButton">
<<<<<<< HEAD
                <property name="action-name">win.text-preview</property>
                <property name="tooltip_text" translatable="yes">Preview</property>
                <property name="icon-name">view-refresh-symbolic</property>
              </object>
            </child>
            <child>
              <object class="GtkButton">
=======
                <property name="visible">True</property>
>>>>>>> 5a015152
                <property name="expand">True</property>
                <property name="action-name">win.text-insert</property>
                <property name="tooltip_text" translatable="yes">Insert here</property>
                <property name="label" translatable="yes">Insert here</property>
                <style><class name="suggested-action"/></style>
              </object>
              <packing>
                <property name="pack-type">end</property>
              </packing>
            </child>
            <style><class name="linked"/></style>
          </object>
        </child>
      </object>
    </child>
  </object>

  <!-- -->

  <menu id="options-menu">
    <section>
      <attribute name="label" translatable="yes">Font</attribute>
      <item>
        <attribute name="label" translatable="yes">Select a font…</attribute>
        <attribute name="action">win.text-set-font</attribute>
      </item>
      <item>
        <attribute name="label" translatable="yes">Italic</attribute>
        <attribute name="action">win.text-italic</attribute>
      </item>
      <item>
        <attribute name="label" translatable="yes">Bold</attribute>
        <attribute name="action">win.text-bold</attribute>
      </item>
    </section>
    <section>
      <!-- Context: the types of background behind the inserted text -->
      <attribute name="label" translatable="yes">Background</attribute>
      <section>
        <item>
          <!-- Context: a type of background behind the inserted text -->
          <attribute name="label" translatable="yes">No background</attribute>
          <attribute name="action">win.text-background</attribute>
          <attribute name="target">none</attribute>
        </item>
        <item>
          <!-- Context: a type of background behind the inserted text -->
          <attribute name="label" translatable="yes">Shadow</attribute>
          <attribute name="action">win.text-background</attribute>
          <attribute name="target">shadow</attribute>
        </item>
        <item>
          <!-- Context: a type of background behind the inserted text -->
          <attribute name="label" translatable="yes">Thin outline</attribute>
          <attribute name="action">win.text-background</attribute>
          <attribute name="target">thin-outline</attribute>
        </item>
        <item>
          <!-- Context: a type of background behind the inserted text -->
          <attribute name="label" translatable="yes">Thick outline</attribute>
          <attribute name="action">win.text-background</attribute>
          <attribute name="target">thick-outline</attribute>
        </item>
        <item>
          <!-- Context: a type of background behind the inserted text -->
          <attribute name="label" translatable="yes">Rectangle background</attribute>
          <attribute name="action">win.text-background</attribute>
          <attribute name="target">rectangle</attribute>
        </item>
      </section>
    </section>
    <section>
      <item>
        <attribute name="label" translatable="yes">Antialiasing</attribute>
        <attribute name="action">win.antialias</attribute>
      </item>
    </section>
    <section>
      <attribute name="display-hint">horizontal-buttons</attribute>
      <item>
        <attribute name="label" translatable="yes">Cancel</attribute>
        <attribute name="action">win.text-cancel</attribute>
        <attribute name="verb-icon">window-close-symbolic</attribute>
      </item>
      <item>
        <attribute name="label" translatable="yes">Insert here</attribute>
        <attribute name="action">win.text-insert</attribute>
      </item>
    </section>
  </menu>
</interface><|MERGE_RESOLUTION|>--- conflicted
+++ resolved
@@ -26,17 +26,6 @@
             </child>
             <child>
               <object class="GtkButton">
-<<<<<<< HEAD
-                <property name="action-name">win.text-preview</property>
-                <property name="tooltip_text" translatable="yes">Preview</property>
-                <property name="icon-name">view-refresh-symbolic</property>
-              </object>
-            </child>
-            <child>
-              <object class="GtkButton">
-=======
-                <property name="visible">True</property>
->>>>>>> 5a015152
                 <property name="expand">True</property>
                 <property name="action-name">win.text-insert</property>
                 <property name="tooltip_text" translatable="yes">Insert here</property>
