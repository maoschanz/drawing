--- conflicted
+++ resolved
@@ -115,77 +115,35 @@
 
 ################################################################################
 
-<<<<<<< HEAD
-def utilities_add_arrow_triangle(cairo_context, x2, y2, x1, y1):
-	"""Adds a triangular end to the current path."""
-	cairo_context.set_line_join(cairo.LineJoin.MITER)
-	# cairo_context.set_dash([1, 0]) # XXX looks awful if dashed
-
-	x_length = max(x1, x2) - min(x1, x2)
-	y_length = max(y1, y2) - min(y1, y2)
-	line_length = math.sqrt( (x_length)**2 + (y_length)**2 )
-	if line_length == 0:
-		return
-	arrow_width = math.log(line_length)
-	if (x1 - x2) != 0:
-		delta = (y1 - y2) / (x1 - x2)
-	else:
-		delta = 1.0
-
-	x_backpoint = (x1 + x2)/2
-	y_backpoint = (y1 + y2)/2
-	i = 0
-	while i < arrow_width:
-		i = i + 2
-		x_backpoint = (x_backpoint + x2)/2
-		y_backpoint = (y_backpoint + y2)/2
-
-	cairo_context.move_to(x2, y2) # TODO x2,y2 should be the backpoint, and the
-	# arrow's triangle end should go forward
-	if delta < -1.5 or delta > 1.0:
-		cairo_context.line_to(x_backpoint-arrow_width, y_backpoint)
-		cairo_context.line_to(x_backpoint+arrow_width, y_backpoint)
-	elif delta > -0.5 and delta <= 1.0:
-		cairo_context.line_to(x_backpoint, y_backpoint-arrow_width)
-		cairo_context.line_to(x_backpoint, y_backpoint+arrow_width)
-	else:
-		cairo_context.line_to(x_backpoint-arrow_width, y_backpoint-arrow_width)
-		cairo_context.line_to(x_backpoint+arrow_width, y_backpoint+arrow_width)
-=======
 # The coordinates of the corners of the triangle. These points are defined as if
 # the end of the arrow line is at "0, 0" and rotated by 0 degrees.
 ARROW_TRIANGLE = [
-    (0., 0.),
-    (-2.747, 1.),
-    (-2.747, -1.),
+	(0.0, 0.0),
+	(-2.747, 1.0),
+	(-2.747, -1.0),
 ]
 
 MIN_ARROW_SCALE = 3
 
 def utilities_add_arrow_triangle(cairo_context, x2, y2, x1, y1, line_width):
+	"""Adds a triangular end to the current path."""
 	# scales, rotates and translates the arrow triangle
 	line_angle = 0 if x1 == x2 and y1 == y2 else math.atan2(y2 - y1, x2 - x1)
-
 	sin, cos = math.sin(line_angle), math.cos(line_angle)
 
 	scale = max(line_width, MIN_ARROW_SCALE)
 	scaled = ((x*scale, y*scale) for x, y in ARROW_TRIANGLE)
-
 	rotated = ((x*cos - y*sin, x*sin + y*cos) for x, y in scaled)
 	head = [(x + x2, y + y2) for x, y in rotated]
-
-	# draws the arrow head
-	cairo_context.new_path()
-	cairo_context.set_line_width(line_width)
-	cairo_context.set_dash([1, 0])
+	# TODO less obscure data structures
+	# FIXME cases with very short last segment
 
 	cairo_context.move_to(*head[0])
 	cairo_context.line_to(*head[1])
 	cairo_context.line_to(*head[2])
->>>>>>> f2cc090e
 
-	# XXX the path isn't filled to avoid issues regarding curves, but it means
-	# thin arrows have empty spots
+	# XXX the path isn't filled because the path is opened by the first point of
+	# the line/curve and it can't be closed so easily
 	cairo_context.close_path()
 	# The stroke must be done afterwards, by the calling method
 
