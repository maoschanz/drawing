<?xml version="1.0" encoding="UTF-8"?>
<interface domain="drawing">

  <object class="GtkAdjustment" id="adj_width">
    <property name="lower">1</property>
    <property name="upper">4096</property>
    <property name="step_increment">1</property>
    <property name="page_increment">10</property>
    <property name="value">10</property>
  </object>

  <object class="GtkAdjustment" id="adj_height">
    <property name="lower">1</property>
    <property name="upper">4096</property>
    <property name="step_increment">1</property>
    <property name="page_increment">10</property>
    <property name="value">10</property>
  </object>

  <object class="GtkAdjustment" id="adj_preview">
    <property name="lower">1</property>
    <property name="upper">1024</property>
    <property name="step_increment">10</property>
    <property name="page_increment">100</property>
  </object>

<<<<<<< HEAD
  <template class="DrPrefsWindow" parent="GtkWindow">
=======
  <object class="GtkAdjustment" id="adj_screenshot">
    <property name="lower">0</property>
    <property name="upper">10</property>
    <property name="step_increment">1</property>
    <property name="page_increment">5</property>
  </object>

  <template class="DrawingPrefsWindow" parent="GtkWindow">
    <property name="default-width">500</property>
    <property name="default-height">400</property>
>>>>>>> f3b9f495
    <property name="title" translatable="yes">Preferences</property>
    <child>
      <object class="GtkBox" id="content_area">
        <property name="visible">True</property>
        <property name="orientation">horizontal</property>

        <child>
          <object class="GtkStack" id="stack">
            <property name="visible">True</property>
            <property name="transition-type">crossfade</property>

            <child>
              <object class="GtkScrolledWindow">
                <property name="visible">True</property>
                <property name="expand">True</property>
                <child>
                  <object class="GtkGrid" id="page_images">
                    <property name="visible">True</property>
                    <property name="halign">fill</property>
                    <property name="valign">start</property>
                    <property name="expand">True</property>
                    <property name="column-homogeneous">False</property>
                    <property name="row-spacing">10</property>
                    <property name="column-spacing">16</property>
                    <property name="margin">10</property>
                  </object>
                </child>
              </object>
              <packing>
                <property name="name">page_images</property>
                <property name="title" translatable="yes">Images</property>
              </packing>
            </child>

            <child>
              <object class="GtkScrolledWindow">
                <property name="visible">True</property>
                <property name="expand">True</property>
                <child>
                  <object class="GtkGrid" id="page_tools">
                    <property name="visible">True</property>
                    <property name="halign">fill</property>
                    <property name="valign">start</property>
                    <property name="expand">True</property>
                    <property name="column-homogeneous">False</property>
                    <property name="row-spacing">10</property>
                    <property name="column-spacing">16</property>
                    <property name="margin">10</property>
                  </object>
                </child>
              </object>
              <packing>
                <property name="name">page_tools</property>
                <property name="title" translatable="yes">Tools</property>
              </packing>
            </child>

            <child>
              <object class="GtkScrolledWindow">
                <property name="visible">True</property>
                <property name="expand">True</property>
                <child>
                  <object class="GtkGrid" id="page_advanced">
                    <property name="visible">True</property>
                    <property name="halign">fill</property>
                    <property name="valign">start</property>
                    <property name="expand">True</property>
                    <property name="column-homogeneous">False</property>
                    <property name="row-spacing">10</property>
                    <property name="column-spacing">16</property>
                    <property name="margin">10</property>
                  </object>
                </child>
              </object>
              <packing>
                <property name="name">page_advanced</property>
                <property name="icon-name">view-more-horizontal-symbolic</property>
                <property name="title" translatable="yes">Window</property>
              </packing>
            </child>

          </object>
          <packing>
            <property name="pack-type">end</property>
          </packing>
        </child>

      </object>
    </child>
  </template>
</interface><|MERGE_RESOLUTION|>--- conflicted
+++ resolved
@@ -24,9 +24,6 @@
     <property name="page_increment">100</property>
   </object>
 
-<<<<<<< HEAD
-  <template class="DrPrefsWindow" parent="GtkWindow">
-=======
   <object class="GtkAdjustment" id="adj_screenshot">
     <property name="lower">0</property>
     <property name="upper">10</property>
@@ -34,10 +31,7 @@
     <property name="page_increment">5</property>
   </object>
 
-  <template class="DrawingPrefsWindow" parent="GtkWindow">
-    <property name="default-width">500</property>
-    <property name="default-height">400</property>
->>>>>>> f3b9f495
+  <template class="DrPrefsWindow" parent="GtkWindow">
     <property name="title" translatable="yes">Preferences</property>
     <child>
       <object class="GtkBox" id="content_area">
