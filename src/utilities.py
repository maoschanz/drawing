# utilities.py
#
# Copyright 2018-2020 Romain F. T.
#
# This program is free software: you can redistribute it and/or modify
# it under the terms of the GNU General Public License as published by
# the Free Software Foundation, either version 3 of the License, or
# (at your option) any later version.
#
# This program is distributed in the hope that it will be useful,
# but WITHOUT ANY WARRANTY; without even the implied warranty of
# MERCHANTABILITY or FITNESS FOR A PARTICULAR PURPOSE. See the
# GNU General Public License for more details.
#
# You should have received a copy of the GNU General Public License
# along with this program. If not, see <http://www.gnu.org/licenses/>.

from gi.repository import Gtk, GdkPixbuf
from .message_dialog import DrMessageDialog

################################################################################

def utilities_get_rgba_name(red, green, blue, alpha):
	"""To improve accessibility, it is useful to display the name of the colors.
	Sadly, it's a mess to implement, and it's quite approximative."""
	color_string = ""
	alpha_string = ""
	if alpha == 0.0:
		return _("Transparent")
	elif alpha < 1.0:
		alpha_string = ' - ' + _("%s%% transparent") % int(100 - alpha * 100)

	total = red + green + blue
	orange_coef = 0.0
	lumin = total/3.0
	# print(lumin)
	if green != 0:
		orange_coef = (red/green) * lumin

	if total != 0:
		rgb_percents = [red/total, green/total, blue/total]
	else:
		rgb_percents = [0.333, 0.333, 0.333]
	# print(rgb_percents)

	grey_coef_r = rgb_percents[0] * lumin / 3
	grey_coef_g = rgb_percents[1] * lumin / 3
	grey_coef_b = rgb_percents[2] * lumin / 3
	is_grey = abs(grey_coef_r - grey_coef_g) < 0.01
	is_grey = is_grey and abs(grey_coef_g - grey_coef_b) < 0.01
	is_grey = is_grey and abs(grey_coef_b - grey_coef_r) < 0.01

	if is_grey:
		if lumin > 0.9:
			color_string = _("White")
		elif lumin < 0.1:
			color_string = _("Black")
		else:
			color_string = _("Grey")

	elif rgb_percents[0] > 0.5 and rgb_percents[1] > 0.2 and rgb_percents[1] < 0.4:
		if orange_coef > 0.87:
			color_string = _("Orange")
		else:
			color_string = _("Brown")

	elif rgb_percents[0] > 0.4 and rgb_percents[1] < 0.3 and rgb_percents[2] < 0.3:
		if lumin < 0.7 and rgb_percents[0] < 0.7:
			color_string = _("Probably brown")
		else:
			color_string = _("Red")
	elif rgb_percents[1] > 0.4 and rgb_percents[0] < 0.4 and rgb_percents[2] < 0.4:
		color_string = _("Green")
	elif rgb_percents[2] > 0.4 and rgb_percents[0] < 0.3 and rgb_percents[1] < 0.4:
		color_string = _("Blue")

	elif rgb_percents[0] > 0.3 and rgb_percents[1] > 0.3 and rgb_percents[2] < 0.3:
		if rgb_percents[1] < 0.4:
			color_string = _("Probably brown")
		else:
			color_string = _("Yellow")
	elif rgb_percents[0] > 0.3 and rgb_percents[2] > 0.3 and rgb_percents[1] < 0.3:
		if lumin > 0.6 and rgb_percents[1] < 0.1:
			color_string = _("Magenta")
		else:
			color_string = _("Purple")
	elif rgb_percents[1] > 0.3 and rgb_percents[2] > 0.3 and rgb_percents[0] < 0.2:
		if lumin > 0.7:
			color_string = _("Cyan")
		else:
			color_string = _("Probably turquoise")

	else:
		color_string = _("Unknown color name")

	# print(color_string)
	return (color_string + alpha_string)

################################################################################

def utilities_save_pixbuf_to(pixbuf, fpath, window, can_save_as):
	"""Save pixbuf to a given path, with the file format corresponding to the
	end of the file name. Format with no support for alpha channel will be
	modified so transparent pixels get replaced by white."""
	# Build a short string which will be recognized as a file format by the
	# GdkPixbuf.Pixbuf.savev method
	file_format = fpath.split('.')[-1]
	if file_format in ['jpeg', 'jpg', 'jpe']:
		file_format = 'jpeg'
	elif file_format not in ['jpeg', 'jpg', 'jpe', 'png', 'tiff', 'ico', 'bmp']:
		file_format = 'png'
	# Ask the user what to do concerning formats with no alpha channel
	if file_format not in ['png']:
		replacement = window._settings.get_string('replace-alpha')
		if replacement == 'ask':
			replacement = _ask_overwrite_alpha(window, can_save_as)
		pixbuf = _replace_alpha(pixbuf, replacement)
	# Actually save the pixbuf to the given file path
	pixbuf.savev(fpath, file_format, [None], [])

def _replace_alpha(pixbuf, replacement):
	if replacement == 'nothing':
		return
	width = pixbuf.get_width()
	height = pixbuf.get_height()
	if replacement == 'white':
		pcolor1 = _rgb_as_hexadecimal_int(255, 255, 255)
		pcolor2 = _rgb_as_hexadecimal_int(255, 255, 255)
	elif replacement == 'checkboard':
		pcolor1 = _rgb_as_hexadecimal_int(85, 85, 85)
		pcolor2 = _rgb_as_hexadecimal_int(170, 170, 170)
	else: # if replacement == 'black':
		pcolor1 = _rgb_as_hexadecimal_int(0, 0, 0)
		pcolor2 = _rgb_as_hexadecimal_int(0, 0, 0)
	return pixbuf.composite_color_simple(width, height,
	                       GdkPixbuf.InterpType.TILES, 255, 8, pcolor1, pcolor2)

def _rgb_as_hexadecimal_int(r, g, b):
	"""The method GdkPixbuf.Pixbuf.composite_color_simple wants an hexadecimal
	integer whose format is 0xaarrggbb so here are ugly binary operators."""
	return (r << 16) + (g << 8) + b

def _ask_overwrite_alpha(window, can_save_as):
	"""Warn the user about the replacement of the alpha channel for JPG or BMP
	files, but it will quickly annoy users to see a dialog so it's an option."""
	dialog = DrMessageDialog(window)
	cancel_id = dialog.set_action(_("Cancel"), None, False)
	if can_save_as:
		save_as_id = dialog.set_action(_("Save as…"), None, False)
	replace_id = dialog.set_action(_("Replace"), None, True)

	dialog.add_string(_("This file format doesn't support transparent colors."))
	if can_save_as:
		dialog.add_string(_("You can save the image as a PNG file, or " \
		                                          "replace transparency with:"))
	else:
		dialog.add_string(_("Replace transparency with:"))

	alpha_combobox = Gtk.ComboBoxText(halign=Gtk.Align.CENTER)
	alpha_combobox.append('white', _("White"))
	alpha_combobox.append('black', _("Black"))
	alpha_combobox.append('checkboard', _("Checkboard"))
	alpha_combobox.append('nothing', _("Nothing"))
	alpha_combobox.set_active_id('white') # If we run the dialog, it means the
	# active preference is 'ask', so there is no way we can set the default
	# value to something pertinent.
	dialog.add_widget(alpha_combobox)

	result = dialog.run()
	repl = alpha_combobox.get_active_id()
	dialog.destroy()
	if result != replace_id:
		raise Exception(result)
	return repl

################################################################################

def utilities_add_filechooser_filters(dialog):
	"""Add file filters for images to file chooser dialogs."""
	allPictures = Gtk.FileFilter()
	allPictures.set_name(_("All pictures"))
	allPictures.add_mime_type('image/png')
	allPictures.add_mime_type('image/jpeg')
	allPictures.add_mime_type('image/bmp')

	pngPictures = Gtk.FileFilter()
	pngPictures.set_name(_("PNG images"))
	pngPictures.add_mime_type('image/png')

	jpegPictures = Gtk.FileFilter()
	jpegPictures.set_name(_("JPEG images"))
	jpegPictures.add_mime_type('image/jpeg')

	bmpPictures = Gtk.FileFilter()
	bmpPictures.set_name(_("BMP images"))
	bmpPictures.add_mime_type('image/bmp')

	dialog.add_filter(allPictures)
	dialog.add_filter(pngPictures)
	dialog.add_filter(jpegPictures)
	dialog.add_filter(bmpPictures)

################################################################################

def utilities_add_unit_to_spinbtn(spinbutton, width_chars, unit):
	spinbutton.set_width_chars(width_chars + 3)
	if unit == 'px':
		_add_spinbutton_icon(spinbutton, 'unit-pixels-symbolic', _("pixels"))
	elif unit == '%':
		_add_spinbutton_icon(spinbutton, 'unit-percents-symbolic', _("percents"))
<<<<<<< HEAD
	elif unit == '°':
		# To translators: it's the angle measure unit
		_add_spinbutton_icon(spinbutton, 'unit-degrees-symbolic', _("degrees"))
=======
	elif unit == 's':
		_add_spinbutton_icon(spinbutton, 'unit-seconds-symbolic', _("seconds"))
>>>>>>> f3b9f495

def _add_spinbutton_icon(spinbutton, icon, tooltip):
	p = Gtk.EntryIconPosition.SECONDARY
	spinbutton.set_icon_from_icon_name(p, icon)
	spinbutton.set_icon_tooltip_text(p, tooltip)
	spinbutton.set_icon_sensitive(p, False)

################################################################################
<|MERGE_RESOLUTION|>--- conflicted
+++ resolved
@@ -208,14 +208,11 @@
 		_add_spinbutton_icon(spinbutton, 'unit-pixels-symbolic', _("pixels"))
 	elif unit == '%':
 		_add_spinbutton_icon(spinbutton, 'unit-percents-symbolic', _("percents"))
-<<<<<<< HEAD
 	elif unit == '°':
 		# To translators: it's the angle measure unit
 		_add_spinbutton_icon(spinbutton, 'unit-degrees-symbolic', _("degrees"))
-=======
 	elif unit == 's':
 		_add_spinbutton_icon(spinbutton, 'unit-seconds-symbolic', _("seconds"))
->>>>>>> f3b9f495
 
 def _add_spinbutton_icon(spinbutton, icon, tooltip):
 	p = Gtk.EntryIconPosition.SECONDARY
