# window.py
#
# Copyright 2018-2021 Romain F. T.
#
# This program is free software: you can redistribute it and/or modify
# it under the terms of the GNU General Public License as published by
# the Free Software Foundation, either version 3 of the License, or
# (at your option) any later version.
#
# This program is distributed in the hope that it will be useful,
# but WITHOUT ANY WARRANTY; without even the implied warranty of
# MERCHANTABILITY or FITNESS FOR A PARTICULAR PURPOSE. See the
# GNU General Public License for more details.
#
# You should have received a copy of the GNU General Public License
# along with this program. If not, see <http://www.gnu.org/licenses/>.

# Import libs
import os, traceback
from gi.repository import Gtk, Gdk, Gio, GdkPixbuf, GLib

# Import various classes
from .image import DrImage
from .new_image_dialog import DrCustomImageDialog
from .minimap import DrMinimap
from .options_manager import DrOptionsManager
from .message_dialog import DrMessageDialog
from .deco_manager import DrDecoManagerMenubar, \
                          DrDecoManagerHeaderbar, \
                          DrDecoManagerToolbar
from .saving_manager import DrSavingManager
from .printing_manager import DrPrintingManager
from .tools_initializer import DrToolsInitializer

# Import various functions
from .utilities import utilities_add_filechooser_filters
from .utilities import utilities_gfile_is_image

UI_PATH = '/com/github/maoschanz/drawing/ui/'
DEFAULT_TOOL_ID = 'pencil'

################################################################################

@Gtk.Template(resource_path=UI_PATH+'window.ui')
class DrWindow(Gtk.ApplicationWindow):
	__gtype_name__ = 'DrWindow'

	gsettings = Gio.Settings.new('com.github.maoschanz.drawing')

	# Window empty widgets
	tools_flowbox = Gtk.Template.Child()
	toolbar_box = Gtk.Template.Child()
	info_bar = Gtk.Template.Child()
	info_label = Gtk.Template.Child()
	info_action = Gtk.Template.Child()
	notebook = Gtk.Template.Child()
	bottom_panes_box = Gtk.Template.Child()
	unfullscreen_btn = Gtk.Template.Child()
	bottom_meta_box = Gtk.Template.Child()
	tools_scrollable_box = Gtk.Template.Child()
	tools_nonscrollable_box = Gtk.Template.Child()

	def __init__(self, **kwargs):
		super().__init__(**kwargs)
		self.app = kwargs['application']

		self.pointer_to_current_page = None # this ridiculous hack allows to
		                   # manage several tabs in a single window despite the
		                                      # notebook widget being pure shit
		self.active_tool_id = None
		self._is_tools_initialisation_finished = False
		self.devel_mode = False
		self.should_track_framerate = False

		if self.gsettings.get_boolean('maximized'):
			self.maximize()

		self._update_theme_variant()
		# self.resize(360, 648)
		# self.resize(720, 288)
		self._set_ui_bars()

	def init_window_content_async(self, content_params):
		"""Initialize the window's content, such as the minimap, the color
		popovers, the tools, their options, and a new image. Depending on the
		parameters, the new image can be imported from the clipboard, loaded
		from a GioFile, or (else) it can be a blank image.

		This method is called asynchronously, which isn't *correct* (not very
		thread-safe or anything) but it allows the window to be shown quicker.
		If it fails, a window is here anyway because this is independant from
		the object constructor."""

		self.prompt_action(_("Error starting the application, please report this bug."))

		gfile = content_params['gfile']
		get_cb = content_params['get_cb']

		self.tools = {}
		self.minimap = DrMinimap(self, None)
		self.options_manager = DrOptionsManager(self)
		self.saving_manager = DrSavingManager(self)
		self.printing_manager = DrPrintingManager(self)

		self.devel_mode = self.gsettings.get_boolean('devel-only')
		self.add_all_win_actions()
		self._init_tools()
		self.connect_signals()

		# The picture is built as late as possible in the init process because
		# reading files is too prone to exceptions that may fuck everything up,
		# and i don't trust that catching them is enough to ensure the process
		# can continue normally.
		try:
			if get_cb:
				self.delayed_build_from_clipboard()
			elif gfile is not None:
				self.build_new_tab(gfile=gfile)
			else:
				self.build_new_image()
		except Exception as excp:
			self.prompt_message(True, excp.message)

		self._enable_first_tool()
		self.set_picture_title()
		self._try_show_release_notes()

		# has to return False to be removed from the mainloop immediately
		return False

	def _try_show_release_notes(self):
		last_version = self.gsettings.get_string('last-version')
		current_version = self.app.get_current_version()
		if current_version == last_version:
			return

		dialog = DrMessageDialog(self)
		# Context: %s is the version number of the app
		label = _("It's the first time you use Drawing %s, " + \
		                                   "would you like to read what's new?")
		dialog.add_string(label % current_version)

		no_id = dialog.set_action(_("No"), None, False)
		later_id = dialog.set_action(_("Later"), None, False)
		yes_id = dialog.set_action(_("Yes"), 'suggested-action', True)
		result = dialog.run()
		dialog.destroy()

		if result == later_id:
			return
		if result == yes_id:
			self.app.on_help_whats_new()
		self.gsettings.set_string('last-version', current_version)

	def _init_tools(self):
		"""Initialize all tools, building the UI for them including the menubar,
		and enable the default tool."""
		disabled_tools = self.gsettings.get_strv('disabled-tools')
		dev = self.gsettings.get_boolean('devel-only')
		self.tools = {}
		self.prompt_message(False, 'window has started, now loading tools')

		tools_initializer = DrToolsInitializer(self)
		self.tools = tools_initializer.load_all_tools(dev, disabled_tools)

		# Side pane buttons for tools, and their menubar items if they don't
		# exist yet (they're defined on the application level)
		self._build_tool_rows()
		if not self.app.has_tools_in_menubar:
			self.build_menubar_tools_menu()

		# Initialisation of which tool is active
		tool_id = self.gsettings.get_string('last-active-tool')
		if tool_id not in self.tools:
			tool_id = DEFAULT_TOOL_ID
		self.active_tool_id = tool_id
		self.former_tool_id = tool_id
		# the end of this process, implemented in the `_enable_first_tool`
		# method, will be called later because it requires an active image,
		# which doesn't exist yet at this point of the window init process.

	def _enable_first_tool(self):
		"""Near the end of the window initialisation process, this method is
		called once to make sure all things related to the active tool, mostly
		its options' values, and the visibility of its optionsbar, are all
		correctly loaded."""
		if self.active_tool_id == DEFAULT_TOOL_ID:
			# Special case of the "pencil" radio button, which is already active
			self.enable_tool(self.active_tool_id)
		else:
			self.active_tool().row.set_active(True)
		self._is_tools_initialisation_finished = True

	def _build_tool_rows(self):
		"""Adds each tool's button to the side pane."""
		group = None
		for tool_id in self.tools:
			row = self.tools[tool_id].build_row()
			if group is None:
				group = row
			else:
				row.join_group(group)
			self.tools_flowbox.add(row)
			row.get_parent().set_can_focus(False)
		self.on_show_labels_setting_changed()

	def build_menubar_tools_menu(self):
		sections = [None, None, None]
		# the ids of the various kinds of tools don't match the index of their
		# section in the submenu
		sections[2] = self._get_menubar_tools_section(0)
		sections[0] = self._get_menubar_tools_section(1)
		sections[1] = self._get_menubar_tools_section(2)
		for tool_id in self.tools:
			tool = self.tools[tool_id]
			tool.add_item_to_menu(sections[tool.menu_id])
		self.app.has_tools_in_menubar = True

	def _get_menubar_tools_section(self, section_index):
		return self._get_menubar_item([
			[True, 4],
			[False, 1],
			[True, 0],
			[False, section_index]
		])

	############################################################################
	# TABS AND WINDOWS MANAGEMENT ##############################################

	def build_new_image(self, *args):
		"""Open a new tab with a drawable blank image using the default values
		defined by user's settings."""
		width = self.gsettings.get_int('default-width')
		height = self.gsettings.get_int('default-height')
		rgba = self.gsettings.get_strv('default-rgba')
		self.build_new_tab(width=width, height=height, background_rgba=rgba)
		self.set_picture_title()

	def build_new_custom(self, *args):
		"""Open a new tab with a drawable blank image using the custom values
		defined by user's input."""
		dialog = DrCustomImageDialog(self)
		result = dialog.run()
		if result == Gtk.ResponseType.OK:
			width, height, rgba = dialog.get_values()
			self.build_new_tab(width=width, height=height, background_rgba=rgba)
			self.set_picture_title()
		dialog.destroy()

	def delayed_build_from_clipboard(self, *args):
		"""Calls `async_build_from_clipboard` asynchronously."""
		self.build_new_tab() # temporary image to avoid errors when the window
		# finishes its initialisation.
		GLib.timeout_add(500, self.async_build_from_clipboard, {})

	def async_build_from_clipboard(self, content_params):
		self.get_active_image().try_close_tab()
		self.build_image_from_clipboard()

	def build_image_from_clipboard(self, *args):
		"""Open a new tab with the image in the clipboard. If the clipboard is
		empty, the new image will be blank."""
		cb = Gtk.Clipboard.get(Gdk.SELECTION_CLIPBOARD)
		pixbuf = cb.wait_for_image()
		if pixbuf is None:
			self.prompt_message(True, _("The clipboard doesn't contain any image."))
			self.build_new_image()
		else:
			self.build_new_tab(pixbuf=pixbuf)

	def build_image_from_selection(self, *args):
		"""Open a new tab with the image in the selection."""
		pixbuf = self.get_active_image().selection.get_pixbuf()
		self.build_new_tab(pixbuf=pixbuf)

	def build_new_tab(self, gfile=None, pixbuf=None, \
		           width=200, height=200, background_rgba=[0.5, 0.5, 0.5, 0.5]):
		"""Open a new tab with an optional file to open in it."""
		new_image = DrImage(self)
		self.notebook.append_page(new_image, new_image.build_tab_widget())
		self.notebook.child_set_property(new_image, 'reorderable', True)
		if gfile is not None:
			new_image.try_load_file(gfile)
		elif pixbuf is not None:
			new_image.try_load_pixbuf(pixbuf)
			# XXX dans l'idéal on devrait ne rien ouvrir non ? ou si besoin (si
			# ya pas de fenêtre) ouvrir un truc respectant les settings, plutôt
			# qu'un petit pixbuf rouge
		else:
			new_image.init_background(width, height, background_rgba)
		self._update_tabs_visibility()
		self.notebook.set_current_page(self.notebook.get_n_pages()-1)

	def on_active_tab_changed(self, *args):
		if not self._is_tools_initialisation_finished:
			return
		self.switch_to(self.active_tool_id, args[1])
		# print("changement d'image")
		self.set_picture_title(args[1].update_title())
		self.minimap.set_zoom_label(args[1].zoom_level * 100)
		args[1].update_history_sensitivity()
		# On devrait être moins bourrin et conserver la sélection # TODO ?

	def update_tabs_menu_section(self, *args):
		action = self.lookup_action('active_tab')
		section = self._get_menubar_item([[True, 2], [False, 1]])
		section.remove_all()
		for page in self.notebook.get_children():
			tab_title = page.update_title()
			tab_index = self.notebook.page_num(page)
			section.append(tab_title, 'win.active_tab(' + str(tab_index) + ')')

	def action_tab_left(self, *args):
		# XXX (un)availability of this action
		current_page = self.notebook.get_current_page()
		if current_page == 0:
			self.notebook.set_current_page(self.notebook.get_n_pages() - 1)
		else:
			self.notebook.set_current_page(current_page - 1)

	def action_tab_right(self, *args):
		# XXX (un)availability of this action
		current_page = self.notebook.get_current_page()
		if current_page == self.notebook.get_n_pages() - 1:
			self.notebook.set_current_page(0)
		else:
			self.notebook.set_current_page(current_page + 1)

	def close_tab(self, tab):
		"""Close a tab (after asking to save if needed)."""
		index = self.notebook.page_num(tab)
		if not self.notebook.get_nth_page(index).is_saved():
			self.notebook.set_current_page(index)
			is_saved = self.saving_manager.confirm_save_modifs()
			if not is_saved:
				return False
		self.notebook.remove_page(index)
		self._update_tabs_visibility()
		return True

	def action_close_tab(self, *args):
		if self.notebook.get_n_pages() > 1:
			self.get_active_image().try_close_tab()
		else:
			self.close()

	def action_close_window(self, *args):
		self.close()

	def on_close(self, *args):
		"""Event callback when trying to close a window. It saves/closes each
		tab and saves the current window settings in order to restore them.
		Returns `False` on success, `True` otherwise."""
		while self.notebook.get_n_pages() != 0:
			if not self.get_active_image().try_close_tab():
				return True

		self.options_manager.persist_tools_options()
		self.gsettings.set_string('last-active-tool', self.active_tool_id)
		self.gsettings.set_boolean('maximized', self.is_maximized())
		return False

	############################################################################
	# GENERAL PURPOSE METHODS ##################################################

	def connect_signals(self):
		# Closing the info bar
		self.info_bar.connect('close', self.hide_message)
		self.info_bar.connect('response', self.hide_message)

		# Closing the window
		self.connect('delete-event', self.on_close)

		# Resizing the window
		self.connect('configure-event', self._adapt_to_window_size)

		# When a setting changes
		self.gsettings.connect('changed::show-labels', self.on_show_labels_setting_changed)
		self.gsettings.connect('changed::deco-type', self.on_layout_changed)
		self.gsettings.connect('changed::big-icons', self.on_icon_size_changed)
		self.gsettings.connect('changed::preview-size', self.show_info_settings)
		# devel-only' isn't connected because it's auto-updated to False
		self.gsettings.connect('changed::disabled-tools', self.show_info_settings)
		self.gsettings.connect('changed::dark-theme-variant', self._update_theme_variant)
		# Other settings are connected in DrImage

		# What happens when the active image change
		self.notebook.connect('switch-page', self.on_active_tab_changed)

		# Managing drag-and-drop
		if self.app.runs_in_sandbox:
			return # no dnd with actual file paths in the flatpak sandbox
			# XXX i could test if the app has home:ro permissions instead? eg to
			# help during development (where builder does have the permission)
		self.notebook.drag_dest_set(Gtk.DestDefaults.ALL, [], Gdk.DragAction.MOVE)
		self.notebook.connect('drag-data-received', self.on_data_dropped)
		self.notebook.drag_dest_add_uri_targets()
		# because drag_dest_add_image_targets doesn't work for files

	def _get_menubar_item(self, path_description):
		"""Get an item of the app-wide menubar. The `path_description` object
		is an array of [boolean, int] couples. The boolean means if we're
		looking for a submenu, the int is an index."""
		current_item = self.app.get_menubar()
		for item in path_description:
			if item[0]:
				link_type = Gio.MENU_LINK_SUBMENU
			else:
				link_type = Gio.MENU_LINK_SECTION
			current_item = current_item.get_item_link(item[1], link_type)
		return current_item

	def add_action_simple(self, action_name, callback, shortcuts=[]):
		"""Convenient wrapper method adding a stateless action to the window. It
		will be named 'action_name' (string) and activating the action will
		trigger the method 'callback'."""
		action = Gio.SimpleAction.new(action_name, None)
		action.connect('activate', callback)
		self.add_action(action)
		self.app.set_accels_for_action('win.' + action_name, shortcuts)

	def add_action_boolean(self, action_name, default, callback):
		"""Convenient wrapper method adding a stateful action to the window. It
		will be named 'action_name' (string), be created with the state 'default'
		(boolean), and activating the action will trigger the method 'callback'."""
		action = Gio.SimpleAction().new_stateful(action_name, None, \
		                                      GLib.Variant.new_boolean(default))
		action.connect('change-state', callback)
		self.add_action(action)

	def add_action_enum(self, action_name, default, callback):
		"""Convenient wrapper method adding a stateful action to the window. It
		will be named 'action_name' (string), be created with the state 'default'
		(string), and changing the active target of the action will trigger the
		method 'callback'."""
		action = Gio.SimpleAction().new_stateful(action_name, \
		            GLib.VariantType.new('s'), GLib.Variant.new_string(default))
		action.connect('change-state', callback)
		self.add_action(action)

	def add_all_win_actions(self):
		"""This doesn't add all window-wide GioActions, but only the GioActions
		which are here "by default", independently of any tool."""

		self.add_action_simple('main_menu', self.action_main_menu, ['F10'])
		self.add_action_simple('options_menu', self.action_options_menu, ['<Shift>F10'])

		action = Gio.PropertyAction.new('show-menubar', self, 'show-menubar')
		self.add_action(action)
		self.app.set_accels_for_action('win.show-menubar', ['<Ctrl>F2'])

		self.add_action_boolean('toggle_preview', False, self.action_toggle_preview)
		self.app.set_accels_for_action('win.toggle_preview', ['<Ctrl>m'])

		show_labels = self.gsettings.get_boolean('show-labels')
		self.add_action_boolean('show_labels', show_labels, self.action_show_labels)
		self.app.set_accels_for_action('win.show_labels', ['F9'])

		self.add_action_boolean('hide_controls', False, self.action_hide_controls)
		self.app.set_accels_for_action('win.hide_controls', ['F8'])
		self.lookup_action('hide_controls').set_enabled(False)

		self.add_action_boolean('fullscreen', False, self.action_fullscreen)
		self.app.set_accels_for_action('win.fullscreen', ['F11'])

		self.add_action_simple('reload_file', self.action_reload, ['<Ctrl>r'])
		self.add_action_simple('properties', self.action_properties)
		self.add_action_simple('unfullscreen', self.action_unfullscreen)

		self.add_action_simple('go_up', self.action_go_up, ['<Ctrl>Up'])
		self.add_action_simple('go_down', self.action_go_down, ['<Ctrl>Down'])
		self.add_action_simple('go_left', self.action_go_left, ['<Ctrl>Left'])
		self.add_action_simple('go_right', self.action_go_right, ['<Ctrl>Right'])

		self.add_action_simple('go_top', self.action_go_top, \
		                                  ['<Ctrl>Page_Up', '<Ctrl>KP_Page_Up'])
		self.add_action_simple('go_bottom', self.action_go_bottom, \
		                              ['<Ctrl>Page_Down', '<Ctrl>KP_Page_Down'])
		self.add_action_simple('go_first', self.action_go_first, \
		                                        ['<Ctrl>Home', '<Ctrl>KP_Home'])
		self.add_action_simple('go_last', self.action_go_last, \
		                                          ['<Ctrl>End', '<Ctrl>KP_End'])

		self.add_action_simple('zoom_in', self.action_zoom_in, \
		                                         ['<Ctrl>plus', '<Ctrl>KP_Add'])
		self.add_action_simple('zoom_out', self.action_zoom_out, \
		                                   ['<Ctrl>minus', '<Ctrl>KP_Subtract'])
		self.add_action_simple('zoom_100', self.action_zoom_100, ['<Ctrl>1', '<Ctrl>KP_1'])
		self.add_action_simple('zoom_opti', self.action_zoom_opti, ['<Ctrl>0', '<Ctrl>KP_0'])

		self.add_action_simple('new_tab', self.build_new_image, ['<Ctrl>t'])
		self.add_action_simple('new_tab_custom', self.build_new_custom)
		self.add_action_simple('new_tab_selection', \
		                    self.build_image_from_selection, ['<Ctrl><Shift>t'])
		self.add_action_simple('new_tab_clipboard', \
		                    self.build_image_from_clipboard, ['<Ctrl><Shift>v'])
		self.add_action_simple('open', self.action_open, ['<Ctrl>o'])
		self.add_action_simple('tab_left', self.action_tab_left, ['<Ctrl><Shift>Left'])
		self.add_action_simple('tab_right', self.action_tab_right, ['<Ctrl><Shift>Right'])
		self.add_action_simple('close_tab', self.action_close_tab, ['<Ctrl>w'])
		self.add_action_simple('close', self.action_close_window)

		self.add_action_simple('undo', self.action_undo, ['<Ctrl>z'])
		self.add_action_simple('redo', self.action_redo, ['<Ctrl><Shift>z'])

		self.add_action_simple('save', self.action_save, ['<Ctrl>s'])
		self.add_action_simple('save_alphaless', self.action_save_alphaless)
		self.add_action_simple('save_as', self.action_save_as, ['<Ctrl><Shift>s'])
		self.add_action_simple('export_as', self.action_export_as)
		self.add_action_simple('to_clipboard', self.action_export_cb, ['<Ctrl><Shift>c'])
		self.add_action_simple('print', self.action_print)

		self.add_action_simple('import', self.action_import, ['<Ctrl>i'])
		self.add_action_simple('paste', self.action_paste, ['<Ctrl>v'])
		self.add_action_simple('select_all', self.action_select_all, ['<Ctrl>a'])
		self.add_action_simple('unselect', self.action_unselect, ['<Ctrl><Shift>a'])
		#self.add_action_simple('selection_invert', self.action_selection_invert)
		self.add_action_simple('selection_cut', self.action_cut, ['<Ctrl>x'])
		self.add_action_simple('selection_copy', self.action_copy, ['<Ctrl>c'])
		self.add_action_simple('selection_delete', self.action_delete, ['Delete'])

		self.add_action_simple('selection_export', self.action_selection_export)
		self.add_action_simple('selection-replace-canvas', \
		                             self.action_selection_replace_canvas)
		self.add_action_simple('selection-expand-canvas', \
		                                    self.action_selection_expand_canvas)

		self.add_action_simple('back_to_previous', self.back_to_previous, ['<Ctrl>b'])
<<<<<<< HEAD
=======
		self.add_action_simple('force_selection', self.force_selection)
>>>>>>> 2e004ded
		self.add_action_simple('apply_transform', self.action_apply_transform, ['<Ctrl>Return'])
		self.add_action_simple('cancel_transform', self.action_cancel_transform, None)

		self.add_action_enum('active_tool', DEFAULT_TOOL_ID, self.on_change_active_tool)

		self.add_action_simple('main_color', self.action_color1, ['<Ctrl><Shift>l'])
		self.add_action_simple('secondary_color', self.action_color2, ['<Ctrl><Shift>r'])
		self.add_action_simple('exchange_color', self.exchange_colors, ['<Ctrl>e'])

		editor = self.gsettings.get_boolean('direct-color-edit')
		self.app.add_action_boolean('use_editor', editor, self.action_use_editor)

		self.add_action_simple('size_more', self.action_size_more, ['<Ctrl><Shift>Up'])
		self.add_action_simple('size_less', self.action_size_less, ['<Ctrl><Shift>Down'])

		if self.devel_mode:
			self.add_action_simple('restore_pixbuf', self.action_restore)
			self.add_action_simple('rebuild_from_histo', self.action_rebuild)
			self.add_action_simple('get_values', self.action_getvalues, ['<Ctrl>g'])
			self.add_action_boolean('track_framerate', False, self.action_fsp)

		action = Gio.PropertyAction.new('active_tab', self.notebook, 'page')
		self.add_action(action)

	def set_cursor(self, is_custom):
		"""Called by the tools at various occasions, this method updates the
		mouse cursor according to `is_custom` (if False, use the default cursor)
		and the active tool `cursor_name` attribute."""
		if is_custom:
			name = self.active_tool().cursor_name
		else:
			name = 'default'
		cursor = Gdk.Cursor.new_from_name(Gdk.Display.get_default(), name)
		self.get_window().set_cursor(cursor)

	############################################################################
	# WINDOW DECORATIONS AND LAYOUTS ###########################################

	def on_layout_changed(self, *args):
		try:
			is_narrow = self._decorations.remove_from_ui()
			self._set_ui_bars()
			self._decorations.set_compact(is_narrow)
			self.set_picture_title()
		except:
			pass # Closed windows are not actually deleted from the array kept
			# in main.py, so this can be called even after the window lost its
			# data (and it will fail).

	def show_info_settings(self, *args):
		"""This is executed when a setting changed but the method to apply it
		immediatly in the current window doesn't exist."""
		self.prompt_message(True, \
		            _("Modifications will take effect in the next new window."))

	def set_picture_title(self, *args):
		"""Set the window's title and subtitle (regardless of the preferred UI
		bars), and the active tab title. Tools have to be initialized before
		calling this method, because they provide the subtitle."""
		if len(args) == 1:
			main_title = args[0]
		else:
			main_title = self.get_active_image().update_title()
		subtitle = self.active_tool().get_edition_status()
		self.update_tabs_menu_section()
		self._decorations.set_titles(main_title, subtitle)

	def get_auto_decorations(self):
		"""Return the decorations setting based on the XDG_CURRENT_DESKTOP
		environment variable."""
		desktop_env = os.getenv('XDG_CURRENT_DESKTOP', 'GNOME')
		if 'GNOME' in desktop_env:
			return 'hg'
		elif 'Pantheon' in desktop_env:
			return 'he'
		elif 'Unity' in desktop_env:
			return 'tc'
		elif 'KDE' in desktop_env:
			return 'ts'
		elif 'Cinnamon' in desktop_env:
			return 'mts'
		elif desktop_env in ['MATE', 'XFCE', 'LXDE', 'LXQt']:
			return 'mtc'
		else:
			return 'hg' # Use the GNOME layout if the desktop is unknown,
		# because i don't know how the env variable is on mobile.

	def _set_ui_bars(self):
		"""Set the UI "bars" (headerbar, menubar, titlebar, toolbar, whatever)
		according to the user's preference, which by default is an empty string.
		In this case, an useful string is set by `get_auto_decorations()`."""
		self.has_good_width_limits = False

		# Remember the setting, so no need to restart this at each dialog.
		self.deco_layout = self.gsettings.get_string('deco-type')
		if self.deco_layout == '':
			self.deco_layout = self.get_auto_decorations()

		if self.deco_layout == 'hg':
			self._decorations = DrDecoManagerHeaderbar(False, self)
		elif self.deco_layout == 'he':
			self._decorations = DrDecoManagerHeaderbar(True, self)
		elif self.deco_layout == 'm':
			self._decorations = DrDecoManagerMenubar(self, True)
		elif 't' in self.deco_layout:
			symbolic = 's' in self.deco_layout
			menubar = 'm' in self.deco_layout
			self._decorations = DrDecoManagerToolbar(symbolic, menubar, self)
		else:
			self.gsettings.set_string('deco-type', '')
			self._set_ui_bars() # yes, recursion.

		if self.app.is_beta():
			self.get_style_context().add_class('devel')

	def action_main_menu(self, *args):
		self._decorations.toggle_menu()

	def action_options_menu(self, *args):
		"""This displays/hides the tool's options menu, and is implemented as an
		action to ease the accelerator (shift+f10)."""
		self.options_manager.toggle_menu()

	def _adapt_to_window_size(self, *args):
		"""Adapts the headerbar (if any) and the default bottom pane to the new
		window size. If the current bottom pane isn't the default one, this
		will call the tool method applying the new size to the tool pane."""
		if not self.has_good_width_limits and self.get_allocated_width() > 700:
			self.options_manager.init_adaptability()
			self._decorations.init_adaptability()
			self.has_good_width_limits = True
		self._decorations.adapt_to_window_size()

		available_width = self.bottom_panes_box.get_allocated_width()
		if not self._is_tools_initialisation_finished:
			return # there is no active pane nor active image yet
		self.options_manager.adapt_to_window_size(available_width)

		# Check whether or not the scrollbars should now be displayed
		self.get_active_image().fake_scrollbar_update()

	def hide_message(self, *args):
		self.prompt_message(False, '')

	def prompt_message(self, show, label):
		"""Update the content and the visibility of the info bar."""
		self.info_bar.set_visible(show)
		self.info_action.set_visible(False)
		if show:
			self.info_label.set_label(label)
		if show and self.devel_mode and label != "":
			print("Drawing: " + label)

	def prompt_action(self, message, action_name='app.report_bug', action_label=_("Report a bug")):
		"""Update the content of the info bar, including its actionable button
		which is set as visible."""
		self.prompt_message(True, message)
		self.info_action.set_visible(True)
		self.info_action.set_action_name(action_name)
		self.info_action.set_label(action_label)

	def _update_tabs_visibility(self):
		controls_hidden = self.lookup_action('hide_controls').get_state()
		should_show = (self.notebook.get_n_pages() > 1) and not controls_hidden
		self.notebook.set_show_tabs(should_show)

	def _update_theme_variant(self, *args):
		key = 'gtk-application-prefer-dark-theme';
		use_dark_theme = self.gsettings.get_boolean('dark-theme-variant')
		Gtk.Settings.get_default().set_property(key, use_dark_theme)

	############################################################################
	# FULLSCREEN ###############################################################

	def action_unfullscreen(self, *args):
		"""Simple action, exiting fullscreen."""
		fs_action = self.lookup_action('fullscreen')
		fs_action.change_state(GLib.Variant.new_boolean(False))

	def action_fullscreen(self, *args):
		"""Boolean action, toggling fullscreen mode."""
		# XXX maybe track the window widget's 'window-state-event' to use this
		# https://lazka.github.io/pgi-docs/Gdk-3.0/flags.html#Gdk.WindowState.FULLSCREEN
		shall_fullscreen = args[1]
		if shall_fullscreen:
			self.fullscreen()
			self.prompt_message(True, _("Middle-click, tap with 3 fingers, " + \
			                           "or press F8 to show/hide controls.") + \
			                           " " + _("Press F11 to exit fullscreen."))
			# TODO à confirmer que 3 doigts c'est réel ^
		else:
			self.unfullscreen()
		self._set_controls_hidden(shall_fullscreen)
		self.lookup_action('hide_controls').set_enabled(shall_fullscreen)
		self.unfullscreen_btn.set_visible(shall_fullscreen)
		args[0].set_state(GLib.Variant.new_boolean(shall_fullscreen))

	def action_hide_controls(self, *args):
		"""Boolean action controlling the visibility of the UI elements such as
		the tools list, the bottom pane, the menubar/toolbar if any. This can
		only (in theory) be used while in fullscreen."""
		controls_hidden = args[1]
		self.tools_flowbox.set_visible(not controls_hidden)
		if 't' in self.deco_layout:
			self.toolbar_box.set_visible(not controls_hidden)
		if 'm' in self.deco_layout:
			self.set_show_menubar(not controls_hidden)
		self.bottom_meta_box.set_visible(not controls_hidden)
		args[0].set_state(GLib.Variant.new_boolean(controls_hidden))
		self._update_tabs_visibility()

	def _set_controls_hidden(self, state):
		hc_action = self.lookup_action('hide_controls')
		hc_action.change_state(GLib.Variant.new_boolean(state))

	def on_middle_click(self):
		is_fullscreened = self.lookup_action('fullscreen').get_state()
		if is_fullscreened:
			hc_action = self.lookup_action('hide_controls')
			self._set_controls_hidden(not hc_action.get_state())
		else:
			self.options_manager.get_active_pane().middle_click_action()

	############################################################################
	# SIDE PANE (TOOLS) ########################################################

	def on_icon_size_changed(self, *args):
		for tool_id in self.tools:
			self.tools[tool_id].update_icon_size()

	def set_tools_labels_visibility(self, visible):
		"""Change the way tools are displayed in the side pane. Visible labels
		mean the tools will be arranged in a scrollable list of buttons, else
		they will be in an adaptative flowbox."""
		for tool_id in self.tools:
			self.tools[tool_id].set_show_label(visible)
		nb_tools = len(self.tools)
		parent_box = self.tools_flowbox.get_parent()
		if visible:
			self.tools_flowbox.set_min_children_per_line(nb_tools)
			if parent_box == self.tools_nonscrollable_box:
				self.tools_nonscrollable_box.remove(self.tools_flowbox)
				self.tools_scrollable_box.add(self.tools_flowbox)
		else:
			if parent_box == self.tools_scrollable_box:
				self.tools_scrollable_box.remove(self.tools_flowbox)
				self.tools_nonscrollable_box.add(self.tools_flowbox)
			nb_min = int( (nb_tools+(nb_tools % 3))/3 ) - 1
			self.tools_flowbox.set_min_children_per_line(nb_min)
		self.tools_flowbox.set_max_children_per_line(nb_tools)

	def on_show_labels_setting_changed(self, *args):
		# TODO https://lazka.github.io/pgi-docs/Gio-2.0/classes/Settings.html#Gio.Settings.create_action
		self.set_tools_labels_visibility(self.gsettings.get_boolean('show-labels'))

	def action_show_labels(self, *args):
		show_labels = not args[0].get_state()
		self.gsettings.set_boolean('show-labels', show_labels)
		args[0].set_state(GLib.Variant.new_boolean(show_labels))

	############################################################################
	# TOOLS ####################################################################

	def on_change_active_tool(self, *args):
		"""Action callback, doing nothing in some situations, thus avoiding
		infinite loops. It sets the correct `tool_id` using adequate methods
		otherwise."""
		state_as_string = args[1].get_string()
		if state_as_string == args[0].get_state().get_string():
			return
		if self.tools[state_as_string].row.get_active():
			self.switch_to(state_as_string, None)
		else:
			self.tools[state_as_string].row.set_active(True)

	def switch_to(self, tool_id, image_pointer):
		"""Switch from the current tool to `tool_id` and to the current image to
		`image_pointer`, which can be `None` if the image is not changing."""
		self.pointer_to_current_page = None
		action = self.lookup_action('active_tool')
		action.set_state(GLib.Variant.new_string(tool_id))
		self._disable_former_tool(tool_id)
		self.pointer_to_current_page = image_pointer
		self.enable_tool(tool_id)
		self.pointer_to_current_page = None

	def enable_tool(self, new_tool_id):
		"""Activate the tool whose id is `new_tool_id`."""
		self.get_active_image().update()
		self.active_tool_id = new_tool_id
		self.active_tool().on_tool_selected()
		self._update_bottom_pane()
		self.get_active_image().update_actions_state()
		self.set_picture_title()

	def _disable_former_tool(self, future_tool_id):
		"""Unactivate the active tool."""
		self.former_tool_id = self.active_tool_id
		should_preserve_selection = self.tools[future_tool_id].accept_selection
		self.former_tool().give_back_control(should_preserve_selection)
		self.former_tool().on_tool_unselected()
		self.get_active_image().selection.hide_popovers()

	def _update_bottom_pane(self):
		"""Show the correct bottom pane, with the correct tool options menu."""
		try:
			self.options_manager.try_enable_pane(self.active_tool().pane_id)
			self.options_manager.update_pane(self.active_tool())
			self._build_options_menu()
			self._adapt_to_window_size()
		except Exception as e:
			self.prompt_message(True, _("Error loading the bottom pane for " + \
			    "the tool '%s', please report this bug.") % self.active_tool_id)
			print(e)

	def active_tool(self):
		return self.tools[self.active_tool_id]

	def former_tool(self):
		return self.tools[self.former_tool_id]

	def back_to_previous(self, *args):
		if self.former_tool_id == self.active_tool_id:
			self.force_selection()
			# avoid cases where applying a transform tool keeps the tool active
		else:
			self.tools[self.former_tool_id].row.set_active(True)

	def _build_options_menu(self):
		"""Build the active tool's option menus.
		The first menu is the popover from the bottom bar. It can be built from
		a Gio.MenuModel, or it can contain any widget.
		The second menu is build from a Gio.MenuModel and is in the menubar (not
		available with all layouts)."""
		widget = self.active_tool().get_options_widget()
		model = self.active_tool().get_options_model()
		label = self.active_tool().get_options_label()
		if model is None:
			self.app.get_menubar().remove(5)
			item = Gio.MenuItem()
			item.set_label(label)
			item.set_action_and_target_value('win.PLACEHOLDER', None)
			self.app.get_menubar().insert_item(5, item)
		else:
			self.app.get_menubar().remove(5)
			self.app.get_menubar().insert_submenu(5, label, model)
		pane = self.options_manager.get_active_pane()
		pane.build_options_menu(widget, model, label)

	def action_use_editor(self, *args):
		use_editor = not args[0].get_state()
		self.gsettings.set_boolean('direct-color-edit', use_editor)
		args[0].set_state(GLib.Variant.new_boolean(use_editor))
		self.options_manager.set_palette_setting(use_editor)

	def exchange_colors(self, *args):
		self.options_manager.get_classic_tools_pane().middle_click_action()

	def action_color1(self, *args):
		if self.active_tool().use_color:
			self.options_manager.left_color_btn().open()

	def action_color2(self, *args):
		if self.active_tool().use_color:
			self.options_manager.right_color_btn().open()

	def action_size_more(self, *args):
		self.options_manager.update_tool_width(1)

	def action_size_less(self, *args):
		self.options_manager.update_tool_width(-1)

	############################################################################
	# IMAGE FILES MANAGEMENT ###################################################

	def action_properties(self, *args):
		"""Display the properties dialog for the current image. This could be
		done here but it's done in DrImage to have a satisfying UML diagram."""
		self.get_active_image().show_properties()

	def action_fsp(self, *args):
		"""Development only: tracks and displays the framerate, thus it helps
		debugging how Gdk/cairo draws on the widget."""
		self.should_track_framerate = not self.should_track_framerate
		for img in self.notebook.get_children():
			img.reset_fps_counter()
		args[0].set_state(GLib.Variant.new_boolean(self.should_track_framerate))

	def get_active_image(self):
		if self.pointer_to_current_page is None:
			return self.notebook.get_nth_page(self.notebook.get_current_page())
		else:
			return self.pointer_to_current_page

	def action_reload(self, *args):
		self.get_active_image().reload_from_disk()

	def action_open(self, *args):
		"""Handle the result of an "open" file chooser dialog, and open it in
		the current tab, or in a new one, or in a new window. The decision is
		made depending on what's in the current tab, and (if any doubt)
		according to the user explicit decision."""
		gfile = self.file_chooser_open()
		if gfile is None:
			return
		else:
			file_name = gfile.get_path().split('/')[-1]
			self.prompt_message(True, _("Loading %s") % file_name)
		if self.get_active_image().should_replace():
			# If the current image is just a blank, unmodified canvas.
			self.try_load_file(gfile)
		else:
			dialog = DrMessageDialog(self)
			new_tab_id = dialog.set_action(_("New Tab"), None, True)
			new_window_id = dialog.set_action(_("New Window"), None, False)
			discard_id = dialog.set_action(_("Discard changes"), \
			                                        'destructive-action', False)
			if not self.get_active_image().is_saved():
				# Context: %s will be replaced by the name of a file.
				dialog.add_string(_("There are unsaved modifications to %s.") % \
				             self.get_active_image().get_filename_for_display())
			# Context: %s will be replaced by the name of a file.
			dialog.add_string(_("Where do you want to open %s?") % file_name)
			result = dialog.run()
			dialog.destroy()
			if result == new_tab_id:
				self.build_new_tab(gfile=gfile)
			elif result == discard_id:
				self.try_load_file(gfile)
			elif result == new_window_id:
				self.app.open_window_with_content(gfile, False)
		self.hide_message()

	def file_chooser_open(self, *args):
		"""Opens an "open" file chooser dialog, and return a GioFile or None."""
		gfile = None
		file_chooser = Gtk.FileChooserNative.new(_("Open a picture"), self,
		                     Gtk.FileChooserAction.OPEN, _("Open"), _("Cancel"))
		utilities_add_filechooser_filters(file_chooser)
		response = file_chooser.run()
		if response == Gtk.ResponseType.ACCEPT:
			gfile = file_chooser.get_file()
		file_chooser.destroy()
		return gfile

	def on_data_dropped(self, widget, drag_context, x, y, data, info, time):
		"""Signal callback: when files are dropped on `self.notebook`, a message
		dialog is shown, asking if the user prefers to open them (one new tab
		per image), or to import them (it will only import the first), or to
		cancel (if the user dropped mistakenly)."""
		dialog = DrMessageDialog(self)
		cancel_id = dialog.set_action(_("Cancel"), None, False)
		open_id = dialog.set_action(_("Open"), None, False)
		import_id = dialog.set_action(_("Import"), None, True)

		uris = data.get_uris()
		gfiles = []
		for uri in uris:
			try:
				gfile = Gio.File.new_for_uri(uri)
				is_valid_image, error_msg = utilities_gfile_is_image(gfile)
			except Exception as excp:
				is_valid_image = False
				error_msg = excp.message
			if is_valid_image:
				gfiles.append(gfile)
			else:
				self.prompt_message(True, error_msg)

		if len(gfiles) == 0:
			return
		elif len(gfiles) == 1:
			label = gfiles[0].get_path().split('/')[-1]
		else:
			# Context for translation:
			# "What do you want to do with *these files*?"
			label = _("these files")
		# Context: %s will be replaced by the name of a file. The possible
		# answers are "cancel", "open", and "import"
		dialog.add_string(_("What do you want to do with %s?") % label)
		result = dialog.run()
		dialog.destroy()

		if result == open_id:
			for f in gfiles:
				self.build_new_tab(gfile=f)
		elif result == import_id:
			self.import_from_path(gfiles[0].get_path())

	def try_load_file(self, gfile):
		if gfile is not None:
			self.get_active_image().try_load_file(gfile)
		self.set_picture_title() # often redundant but not useless
		self.prompt_message(False, 'file successfully loaded')

	def action_save(self, *args):
		"""Try to save the active image, and return True if the image has been
		successfully saved."""
		return self.saving_manager.save_current_image(False, False, False, True)

	def action_save_as(self, *args):
		return self.saving_manager.save_current_image(False, True, False, True)

	def action_save_alphaless(self, *args):
		if self.saving_manager.save_current_image(False, False, False, False):
			self.ask_reload()
			return True
		return False

	def action_export_as(self, *args):
		return self.saving_manager.save_current_image(True, True, False, True)

	def action_print(self, *args):
		pixbuf = self.get_active_image().main_pixbuf
		self.printing_manager.print_pixbuf(pixbuf)

	def action_export_cb(self, *args):
		cb = Gtk.Clipboard.get(Gdk.SELECTION_CLIPBOARD)
		cb.set_image(self.get_active_image().main_pixbuf)
		self.prompt_message(True, _("Image copied to clipboard"))

	def ask_reload(self):
		self.prompt_action(_("The image changed on the disk, do you want " + \
		                       "to reload it?"), 'win.reload_file', _("Reload"))

	############################################################################
	# SELECTION MANAGEMENT #####################################################

	def action_getvalues(self, *args):
		"""Development only: helps debugging the selection."""
		self.get_active_image().selection.print_values()

	def action_select_all(self, *args):
		self.force_selection()
		self.get_selection_tool().select_all()

	def action_unselect(self, *args):
		self.get_selection_tool().give_back_control(False)

	def action_cut(self, *args):
		self.copy_operation()
		self.action_delete()

	def action_copy(self, *args):
		self.copy_operation()

	def copy_operation(self):
		cb = Gtk.Clipboard.get(Gdk.SELECTION_CLIPBOARD)
		cb.set_image(self.get_active_image().selection.get_pixbuf())

	def action_delete(self, *args):
		self.get_selection_tool().delete_selection()

	def action_paste(self, *args):
		"""By default, this action pastes an image, but if there is no image in
		the clipboard, it will paste text using the text tool. Once the text
		tool is active, this action is disabled to not interfer with the default
		behavior of ctrl+v provided by the GTK text entry."""
		cb = Gtk.Clipboard.get(Gdk.SELECTION_CLIPBOARD)
		pixbuf = cb.wait_for_image()
		if pixbuf is not None:
			self.force_selection()
			self.get_selection_tool().import_selection(pixbuf)
		else:
			string = cb.wait_for_text()
			if string is not None:
				self.tools['text'].force_text_tool(string)

	def action_import(self, *args):
		"""Handle the result of an 'open' file chooser dialog. It will then try
		to import it as the selection."""
		file_chooser = Gtk.FileChooserNative.new(_("Import a picture"), self,
		                   Gtk.FileChooserAction.OPEN, _("Import"), _("Cancel"))
		utilities_add_filechooser_filters(file_chooser)
		response = file_chooser.run()
		if response == Gtk.ResponseType.ACCEPT:
			self.import_from_path(file_chooser.get_filename())
		file_chooser.destroy()

	def import_from_path(self, file_path):
		"""Import a file as the selection pixbuf. Called by the 'win.import'
		action or when an image is imported by drag-and-drop."""
		self.force_selection()
		pixbuf = GdkPixbuf.Pixbuf.new_from_file(file_path)
		self.get_selection_tool().import_selection(pixbuf)

	def action_selection_export(self, *args):
		return self.saving_manager.save_current_image(True, True, True, True)

	def action_selection_replace_canvas(self, *args):
		self.get_selection_tool().replace_canvas()

	def action_selection_expand_canvas(self, *args):
		crop_tool = self.tools['crop']
		operation = crop_tool.build_selection_fit_operation()
		crop_tool.apply_operation(operation) # calling this here isn't elegant

	def action_selection_invert(self, *args):
		self.get_selection_tool().invert_selection()

	def get_selection_tool(self):
		if 'rect_select' in self.tools:
			return self.tools['rect_select']
		elif 'free_select' in self.tools:
			return self.tools['free_select']
		elif 'color_select' in self.tools:
			return self.tools['color_select']
		else:
			self.prompt_message(True, _("Required tool is not available"))
			return self.active_tool()

	def force_selection(self):
		self.get_selection_tool().row.set_active(True)

	def action_apply_transform(self, *args):
		self.active_tool().on_apply_transform_tool_operation()

	def action_cancel_transform(self, *args):
		self.active_tool().on_cancel_transform_tool_operation()

	############################################################################
	# HISTORY MANAGEMENT #######################################################

	def action_undo(self, *args):
		# self.prompt_message(True, _("Undoing…"))
		self.get_active_image().try_undo()
		# self.prompt_message(False, 'finished undoing')

	def action_redo(self, *args):
		self.get_active_image().try_redo()

	def action_restore(self, *args):
		"""[Dev only] show the last saved pixbuf on the canvas."""
		self.get_active_image().use_stable_pixbuf()
		self.get_active_image().update()

	def action_rebuild(self, *args):
		"""[Dev only] rebuild the image according to the history content."""
		self.get_active_image()._history._rebuild_from_history()

	def update_history_actions_labels(self, undo_label, redo_label):
		self._decorations.set_undo_label(undo_label)
		self._decorations.set_redo_label(redo_label)

	############################################################################
	# PREVIEW, NAVIGATION AND ZOOM ACTIONS #####################################

	def action_go_up(self, *args):
		self.get_active_image().add_deltas(0, -1, 100)

	def action_go_down(self, *args):
		self.get_active_image().add_deltas(0, 1, 100)

	def action_go_left(self, *args):
		self.get_active_image().add_deltas(-1, 0, 100)

	def action_go_right(self, *args):
		self.get_active_image().add_deltas(1, 0, 100)

	def action_go_top(self, *args):
		self.get_active_image().reset_deltas(0, -1)

	def action_go_bottom(self, *args):
		self.get_active_image().reset_deltas(0, 1)

	def action_go_first(self, *args):
		self.get_active_image().reset_deltas(-1, 0)

	def action_go_last(self, *args):
		self.get_active_image().reset_deltas(1, 0)

	def action_toggle_preview(self, *args):
		"""Action callback, showing or hiding the "minimap" preview popover."""
		preview_visible = not args[0].get_state()
		if preview_visible:
			self.minimap.popup()
			self.minimap.update_minimap(True)
		else:
			self.minimap.popdown()
		args[0].set_state(GLib.Variant.new_boolean(preview_visible))

	def action_zoom_in(self, *args):
		self.get_active_image().inc_zoom_level(25)

	def action_zoom_out(self, *args):
		self.get_active_image().inc_zoom_level(-25)

	def action_zoom_100(self, *args):
		self.get_active_image().set_zoom_level(100)

	def action_zoom_opti(self, *args):
		self.get_active_image().set_opti_zoom_level()

	############################################################################
################################################################################
<|MERGE_RESOLUTION|>--- conflicted
+++ resolved
@@ -521,17 +521,13 @@
 
 		self.add_action_simple('selection_export', self.action_selection_export)
 		self.add_action_simple('selection-replace-canvas', \
-		                             self.action_selection_replace_canvas)
+		                                   self.action_selection_replace_canvas)
 		self.add_action_simple('selection-expand-canvas', \
 		                                    self.action_selection_expand_canvas)
 
 		self.add_action_simple('back_to_previous', self.back_to_previous, ['<Ctrl>b'])
-<<<<<<< HEAD
-=======
-		self.add_action_simple('force_selection', self.force_selection)
->>>>>>> 2e004ded
 		self.add_action_simple('apply_transform', self.action_apply_transform, ['<Ctrl>Return'])
-		self.add_action_simple('cancel_transform', self.action_cancel_transform, None)
+		self.add_action_simple('cancel_transform', self.action_cancel_transform)
 
 		self.add_action_enum('active_tool', DEFAULT_TOOL_ID, self.on_change_active_tool)
 
